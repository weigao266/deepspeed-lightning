--- conflicted
+++ resolved
@@ -136,11 +136,7 @@
 
         if (_max_seq_len < min_out_tokens) {
             printf(
-<<<<<<< HEAD
-                "Allocatable workspace available (%d tokens) is less than minimum requested "
-=======
                 "Allocatable workspace available (%ld tokens) is less than minimum requested "
->>>>>>> 22f38caa
                 "workspace (%d tokens)\n",
                 _max_seq_len,
                 min_out_tokens);
