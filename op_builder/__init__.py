"""
Copyright 2020 The Microsoft DeepSpeed Team
"""
from .cpu_adam import CPUAdamBuilder
from .fused_adam import FusedAdamBuilder
from .fused_lamb import FusedLambBuilder
from .sparse_attn import SparseAttnBuilder
from .transformer import TransformerBuilder
from .stochastic_transformer import StochasticTransformerBuilder
from .utils import UtilsBuilder
<<<<<<< HEAD
from .builder import get_default_compute_capatabilities, is_rocm_pytorch
=======
from .async_io import AsyncIOBuilder
from .builder import get_default_compute_capatabilities
>>>>>>> 2c2a7f31

# TODO: infer this list instead of hard coded
# List of all available ops
__op_builders__ = [
    CPUAdamBuilder(),
    FusedAdamBuilder(),
    FusedLambBuilder(),
    SparseAttnBuilder(),
    TransformerBuilder(),
    StochasticTransformerBuilder(),
    UtilsBuilder(),
    AsyncIOBuilder()
]
ALL_OPS = {op.name: op for op in __op_builders__}<|MERGE_RESOLUTION|>--- conflicted
+++ resolved
@@ -8,12 +8,8 @@
 from .transformer import TransformerBuilder
 from .stochastic_transformer import StochasticTransformerBuilder
 from .utils import UtilsBuilder
-<<<<<<< HEAD
 from .builder import get_default_compute_capatabilities, is_rocm_pytorch
-=======
 from .async_io import AsyncIOBuilder
-from .builder import get_default_compute_capatabilities
->>>>>>> 2c2a7f31
 
 # TODO: infer this list instead of hard coded
 # List of all available ops
