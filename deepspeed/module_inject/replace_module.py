--- conflicted
+++ resolved
@@ -534,13 +534,9 @@
     quantizer = GroupQuantizer(q_int8=quantize)
     world_size = dist.get_world_size() if dist.is_initialized() else 1
     rank = dist.get_rank() if dist.is_initialized() else 0
-<<<<<<< HEAD
-    if checkpoint_dict is not None and container_g.is_meta:
-=======
     if checkpoint_dict is not None and config.replace_with_kernel_inject:
         assert container_g.ckpt_load_enabled, \
                f"Meta Tensor checkpoint loading not supported in {container_g.__class__.__name__} container"
->>>>>>> 58c4d230
         start_time = time.time()
         checkpoint = checkpoint_dict['checkpoints']
         ckpt_list = checkpoint["tp"] if type(checkpoint) is dict else checkpoint
