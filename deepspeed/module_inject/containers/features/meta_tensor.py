# Copyright (c) Microsoft Corporation.
# SPDX-License-Identifier: Apache-2.0

# DeepSpeed Team

from abc import ABC, abstractmethod
from packaging import version as pkg_version
import torch


class MetaTensorContainer(ABC):
    """
    NOTE: If you are using this feature with a container that
    also inherits from `HybridEngineContainer`, ensure that `MetaTensorContainer`
    is inherited before `HybridEngineContainer` in the class definition.
    """

    def __init__(self, **kwargs):
        if pkg_version.parse('1.10') > pkg_version.parse(torch.__version__):
            raise NotImplementedError("Meta tensor support is not available, please upgrade to torch 1.10+")
        super().__init__(**kwargs)
        self.is_meta = False
        self.ckpt_load_enabled = True

    def initialize_tensors(self, enable_training=False):
        super().initialize_tensors(enable_training=enable_training)
        self.is_meta = self.qkvw.is_meta

<<<<<<< HEAD
    def apply_tensor_parallelism(self, mp_replace=None, mp_group=None, tp_size=None):
=======
    def apply_tensor_parallelism(self, mp_replace, **kwargs):
>>>>>>> 22f38caa
        if self.is_meta:
            if self.qkvb is None:
                self.module.attention.attn_qkvb = None
            if self.dense_b is None:
                self.module.attention.attn_ob = None
        else:
<<<<<<< HEAD
            super().apply_tensor_parallelism(mp_replace, mp_group, tp_size)
=======
            super().apply_tensor_parallelism(mp_replace, **kwargs)
>>>>>>> 22f38caa

    def copy_data_to_new_module(self):
        if self.is_meta:
            if self.attn_nw is None:
                self.module.mlp.attn_nw = self.attn_nw
                self.module.mlp.attn_nb = self.attn_nb
        else:
            super().copy_data_to_new_module()

    def transpose(self):
        if not self.is_meta:
            super().transpose()

    @abstractmethod
    def load_params(self, module, sd, weight_quantizer, mp_replace, prefix):
        """
        Load all the transformer parameter from the checkpoint file (sd).
        In addition to the parameter names, we require two
        more parameters to help read the the data correctly
        from the checkpoint and split the qkv heads in the
        right order:
            1. `use_load_prefix` (Default: False): this specifies
                whether we need to use the name of first abstraction
                layer of the model for searching the parameter's name
                in a checkpoint file. For more information of how this
                is used please see
                https://github.com/microsoft/DeepSpeed/blob/master/deepspeed/module_inject/load_checkpoint.py
            2. `split_qkv` (Default: True): we use this flag when splitting
                the qkv parameter into heads. If it is False, it means the heads
                of q, k, and v are stored together and needs to split in the
                DeepSpeed-Inference API.
        """
        raise NotImplementedError("A load_params() function must be defined in the model container \
                                  when inheriting the MetaTensorContainer feature")<|MERGE_RESOLUTION|>--- conflicted
+++ resolved
@@ -26,22 +26,14 @@
         super().initialize_tensors(enable_training=enable_training)
         self.is_meta = self.qkvw.is_meta
 
-<<<<<<< HEAD
-    def apply_tensor_parallelism(self, mp_replace=None, mp_group=None, tp_size=None):
-=======
     def apply_tensor_parallelism(self, mp_replace, **kwargs):
->>>>>>> 22f38caa
         if self.is_meta:
             if self.qkvb is None:
                 self.module.attention.attn_qkvb = None
             if self.dense_b is None:
                 self.module.attention.attn_ob = None
         else:
-<<<<<<< HEAD
-            super().apply_tensor_parallelism(mp_replace, mp_group, tp_size)
-=======
             super().apply_tensor_parallelism(mp_replace, **kwargs)
->>>>>>> 22f38caa
 
     def copy_data_to_new_module(self):
         if self.is_meta:
