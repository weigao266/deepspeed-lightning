# Copyright (c) Microsoft Corporation.
# SPDX-License-Identifier: Apache-2.0

# DeepSpeed Team

# Copyright Amazon.com, Inc. or its affiliates. All Rights Reserved.
# SPDX-License-Identifier: Apache-2.0

import sys
from typing import List

import deepspeed
import torch
from deepspeed import comm as dist
from deepspeed.runtime.zero.mics_utils import (MiCS_CommGroups, create_mics_comm_groups, scale_tensors)
from deepspeed.runtime.zero.parameter_offload import (DeepSpeedZeRoOffload, is_zero_param)
from deepspeed.runtime.zero.partition_parameters import Init, AllGatherCoalescedHandle, ZeroParamStatus
from deepspeed.runtime.zero.stage3 import DeepSpeedZeroOptimizer_Stage3
from deepspeed.utils import instrument_w_nvtx, log_dist
from deepspeed.accelerator import get_accelerator
from torch import Tensor
from torch.nn import Parameter


def has_hierarchical_all_gather_groups(comm_groups: MiCS_CommGroups):
    result = False
    if comm_groups.param_intra_node_group is not None and comm_groups.param_inter_node_shard_group is not None:
        result = True
    return result


class MiCS_AllGatherCoalescedHandle(AllGatherCoalescedHandle):
    """ This handle assumes that no need to
    copy data out from a contiguous tensor
    """

    def __init__(self, allgather_handle, params: List[Parameter], partitions: List[Tensor], world_size: int) -> None:
        super().__init__(allgather_handle, params, partitions, world_size)

    def wait(self) -> None:
        """
        """
        # let the current stream to op
        instrument_w_nvtx(self.allgather_handle.wait)()
        if self.complete:
            return

        for _, param in enumerate(self.params):
            assert param.ds_status == ZeroParamStatus.INFLIGHT, f"expected param {param.ds_summary()} to be inflight"
            param.ds_status = ZeroParamStatus.AVAILABLE

        self.complete = True


class MiCS_Init(Init):

    def __init__(self,
                 module=None,
                 data_parallel_group=None,
                 mem_efficient_linear=True,
                 remote_device=None,
                 pin_memory=False,
                 config_dict_or_path=None,
                 config=None,
                 enabled=True,
                 dtype=None,
                 mpu=None):
        """A context manager to partition the model parameters during the model
        construction with MiCS partition strategy. Model states are partitioned
        to the number of devices specified via ``mics_shard_size`` field in the
        deepspeed config json file. The context manager also introduces
        hierarchical communication method to reduce the cost of inter-node
        communications, which can be enabled with
        ``mics_hierarchical_params_gather`` field in deepspeed config.

        Args:
            module (``torch.nn.Module``, optional): If provided, partition the model as
                if it was constructed in the context.
            data_parallel_group (``deepspeed.comm`` process group, optional):
                The group of processes to partition among. Defaults to all processes.
            mem_efficient_linear (bool, optional): Replace
                torch.nn.functional.linear with an implementation that allows
                DeepSpeed to partition parameters. Defaults to ``True``.
            remote_device (string, optional): The initial device to store model
                weights e.g., ``cpu``, ``nvme``. Passing ``"cpu"`` will create the model in CPU
                memory. The model may still be moved to GPU based on the
                offload settings for training. Defaults to param offload device if a config is
                defined, otherwise GPU.
            pin_memory (bool, optional): Potentially increase performance by
                using pinned memory for model weights. ``remote_device`` must be
                ``"cpu"``. Defaults to pin_memory value in config, otherwise ``False``.
            config_dict_or_path (dict or ``json file``, optional): If provided, provides configuration
                for swapping fp16 params to NVMe.
            config (dict or ``json file``, optional): Deprecated, use config_dict_or_path instead.
            enabled (bool, optional): If ``False``, this context has no
                effect. Defaults to ``True``.
            dtype (``dtype``, optional): Can be used to change the data type of the parameters.
                Supported options are ``torch.half`` and ``torch.float``. Defaults to ``None``
            mpu (``object``, optional): A model parallelism unit object that implements get_{model,data}_parallel_{rank,group,world_size}.

        This context follows the same logic as ``deepspeed.zero.Init()``, but
        with the modification for partition size of each parameter.

        Examples
        --------

        #. Allocate a model and partition it among all processes:

            .. code-block:: python
                # the config_dict_or_path is required to let the context manager know
                # how partition the parameters.
                # The configuration has to include the field ``mics_shard_size``
                with deepspeed.zero.MiCS_Init(config_dict_or_path=ds_config):
                    model = MyLargeModel()


        #. Allocate a model in pinned CPU memory and partition it among a subgroup of processes:

            .. code-block:: python

                with deepspeed.zero.MiCS_Init(data_parallel_group=mpu.get_data_parallel_group(),
                                              remote_device="cpu",
                                              pin_memory=True
                                              config_dict_or_path=ds_config):
                    model = MyLargeModel()


        #. Partition an already-allocated model in CPU memory:

            .. code-block:: python

                model = deepspeed.zero.MiCS_Init(module=model,
                                                 config_dict_or_path=ds_config)
        """

        assert config_dict_or_path is not None, "Must provide configuration for MiCS Initialization"
        _ds_config = deepspeed.runtime.config.DeepSpeedConfig(config_dict_or_path, mpu)
        if not dist.is_initialized():
            dist.init_distributed()
            assert dist.is_initialized(), "Parameters cannot be scattered without initializing deepspeed.comm"
        self.mics_comm_groups = create_mics_comm_groups(
            _ds_config.mics_shard_size,
            data_parallel_group,
            hierarchical_allgather=_ds_config.mics_hierarchial_params_gather,
            mpu=mpu)

        super().__init__(module, data_parallel_group, mem_efficient_linear, remote_device, pin_memory,
                         config_dict_or_path, config, enabled, dtype, mpu)

    def _convert_to_deepspeed_param(self, param):
        super()._convert_to_deepspeed_param(param)
        # attach communication groups to every param
        param.comm = self.mics_comm_groups

        # record existing all_gather_coalesced implementation
        # so that we can fallback later
        old_all_gather_coalesced = param.all_gather_coalesced

        def _param_all_gather_coalesced(params, param_buffers=None, **kwargs):
            """"""
            mics_comm_groups: MiCS_CommGroups = params[0].comm
            hierarchical_all_gather = has_hierarchical_all_gather_groups(mics_comm_groups)
            if dist.has_coalescing_manager() and hierarchical_all_gather:
                return self._hierarchical_all_gather_params(params, param_buffers)
            elif dist.has_coalescing_manager():
                return self._flat_all_gather_with_coalescing_manager(params, param_buffers)
            else:
                return old_all_gather_coalesced(params, safe_mode)

        # change the all_gather_coalesced method
        param.all_gather_coalesced = _param_all_gather_coalesced

    def _pre_all_gather(self, params, params_buffers=None):
        # fetches from nvme if the partition is not available and in nvme
        self._ensure_availability_of_partitioned_params(params)

        for param in params:
            if param.ds_status != ZeroParamStatus.NOT_AVAILABLE:
                raise RuntimeError(param.ds_summary())
            param.ds_status = ZeroParamStatus.INFLIGHT

        # ensure that each rank has params in same order. the allgather
        # is done by flattening the parameter list into a single tensor that
        # can be allgathered in a single call - this means that if each rank
        # gives a list of the same parameters in a different order we will
        # silently get incorrect parameter values, and have very difficult
        # to debug correctness issues.
        params = sorted(params, key=lambda p: p.ds_id)
        return params, params_buffers

    def _flat_all_gather_with_coalescing_manager(self, params, params_buffers=None):
        """"""
        # must have to change the status of the param
        # and ensure they are on the device
        params, params_buffers = self._pre_all_gather(params, params_buffers)

        mics_comm_groups: MiCS_CommGroups = params[0].comm
        param_shard_size = mics_comm_groups.param_shard_size

        output_tensors = []
        input_tensors = []
        for i, p in enumerate(params):
            t_size = p.ds_tensor.ds_numel * param_shard_size
            if params_buffers is not None and params_buffers[i] is not None:
                assert params_buffers[i].numel(
                ) == t_size, f'params_to_gather_buffers[{i}] size {params_buffers[i].numel()} does not match with t_size {t_size}'
                flat_out = params_buffers[i]
            else:
                flat_out = torch.empty(t_size, dtype=p.dtype, device=self.local_device, requires_grad=False).view(-1)
            output_tensors.append(flat_out)
            _flat_input = p.ds_tensor.data.view(-1)
            input_tensors.append(_flat_input)

        all_gather_handle = dist.all_gather_coalesced(output_tensors,
                                                      input_tensors,
                                                      group=mics_comm_groups.param_shard_group,
                                                      async_op=True)

        for idx, param in enumerate(params):
            param.data = output_tensors[idx].narrow(0, 0, param.ds_numel).view(param.ds_shape).data

        return MiCS_AllGatherCoalescedHandle(allgather_handle=all_gather_handle,
                                             params=params,
                                             partitions=[],
                                             world_size=param_shard_size)

    def _hierarchical_all_gather_params(self, params, params_buffers=None):
        """"""
        params, params_buffers = self._pre_all_gather(params, params_buffers)

        mics_comm_groups: MiCS_CommGroups = params[0].comm
        local_rank = dist.get_rank(group=mics_comm_groups.param_intra_node_group)
        inter_node_comm_group = mics_comm_groups.param_inter_node_shard_group
        intra_node_comm_group = mics_comm_groups.param_intra_node_group
        param_shard_size = mics_comm_groups.param_shard_size

        inter_node_size = dist.get_world_size(group=inter_node_comm_group)
        intra_node_size = dist.get_world_size(group=intra_node_comm_group)
        param_tensors = []
        for i, p in enumerate(params):
            param_size = p.ds_tensor.ds_numel * param_shard_size
            if params_buffers is not None and params_buffers[i] is not None:
                assert params_buffers[i].numel(
                ) == param_size, f'param_buffers[{i}] size {params_buffers[i].numel()} does not match with param_size {param_size}'
                param_tensor = params_buffers[i]
            else:
                param_tensor = torch.empty(param_size, dtype=p.dtype, device=self.local_device,
                                           requires_grad=False).view(-1)
            param_tensors.append(param_tensor)

        # inter node all-gather
        inter_outputs = []
        inter_inputs = []
        for i, p in enumerate(params):
            inter_size = p.ds_tensor.ds_numel * inter_node_size
            _out = param_tensors[i].narrow(0, local_rank * inter_size, inter_size)
            inter_outputs.append(_out)
            inter_inputs.append(p.ds_tensor.data.view(-1).to(self.local_device))
        # sync enqueue
        dist.all_gather_coalesced(inter_outputs, inter_inputs, group=inter_node_comm_group, async_op=False)

        # intra node all-gather
        intra_outputs = []
        intra_inputs = []
        for i, p in enumerate(params):
            # partition param into multiple chunks for allgather
            # because inter-node all-gather outputs are in a continues memory
            # while in param memory, those inter-node data are placed in different
            # location.
            # each chunk is an intra-node output
            param_chunk = param_tensors[i].view(
                (inter_node_size, intra_node_size, p.ds_tensor.ds_numel)).narrow(1, local_rank, 1)
            param_chunk.copy_(inter_outputs[i].detach().clone().view(param_chunk.size()))
            output_chunks = torch.chunk(param_tensors[i], inter_node_size)
            for j, _out in enumerate(output_chunks):
                intra_chunk_size = intra_node_size * p.ds_tensor.ds_numel
                local_offset = local_rank * p.ds_tensor.ds_numel
                _in = param_tensors[i].narrow(0, j * intra_chunk_size + local_offset, p.ds_tensor.ds_numel)
                intra_outputs.append(_out)
                intra_inputs.append(_in)

        all_gather_handle = dist.all_gather_coalesced(intra_outputs,
                                                      intra_inputs,
                                                      group=intra_node_comm_group,
                                                      async_op=True)
        for i, param in enumerate(params):
            param.data = param_tensors[i].narrow(0, 0, param.ds_numel).view(param.ds_shape).data

        return MiCS_AllGatherCoalescedHandle(
            allgather_handle=all_gather_handle,
            params=params,
            partitions=[],
            world_size=param_shard_size,
        )

    def get_partition_dp_group(self, param):
        return param.comm.param_shard_group

    def get_partition_rank(self):
        return self.mics_comm_groups.param_shard_rank

    @property
    def num_partitions(self):
        return self.mics_comm_groups.param_shard_size


class MiCS_Offload(DeepSpeedZeRoOffload):
    """ Wrapper to change the behavior for parameter sharding
    """

    def _convert_to_zero_parameters(self, ds_config, module, mpu):
        """ overload the parent class function for convert the parameters

        """
        log_dist(f'Convert to zero parameters from MiCS Offload manager', ranks=[0])
        non_zero_params = [p for p in module.parameters() if not is_zero_param(p)]
        if non_zero_params:
            zero_params = [p for p in module.parameters() if is_zero_param(p)]
            if zero_params:
                zero_params[0].convert_to_zero_parameters(param_list=non_zero_params)
            else:
                group = None
                if mpu:
                    group = mpu.get_data_parallel_group()

                MiCS_Init(module=module,
                          data_parallel_group=group,
                          dtype=self.dtype,
                          config_dict_or_path=ds_config,
                          remote_device=self.offload_device,
                          pin_memory=self.offload_param_pin_memory,
                          mpu=mpu)


class MiCS_Optimizer(DeepSpeedZeroOptimizer_Stage3):
    """
    MiCS Optimizer
    """

    def __init__(self,
                 module,
                 init_optimizer,
                 timers,
                 ds_config,
                 static_loss_scale=1,
                 dynamic_loss_scale=False,
                 dynamic_loss_args=None,
                 verbose=True,
                 contiguous_gradients=True,
                 reduce_bucket_size=500000000,
                 prefetch_bucket_size=50000000,
                 max_reuse_distance=1000000000,
                 max_live_parameters=1000000000,
                 param_persistence_threshold=100000,
                 model_persistence_threshold=sys.maxsize,
                 dp_process_group=None,
                 reduce_scatter=True,
                 overlap_comm=False,
                 offload_optimizer_config=None,
                 offload_param_config=None,
                 sub_group_size=1000000000000,
                 mpu=None,
                 clip_grad=0,
                 gradient_accumulation_dtype=torch.float16,
                 communication_data_type=torch.float16,
                 postscale_gradients=True,
                 gradient_predivide_factor=1,
                 gradient_accumulation_steps=1,
                 elastic_checkpoint=False,
                 aio_config=None):

        log_dist("Init MiCS optimizer", ranks=[0])
        super().__init__(module, init_optimizer, timers, ds_config, static_loss_scale, dynamic_loss_scale,
                         dynamic_loss_args, verbose, contiguous_gradients, reduce_bucket_size, prefetch_bucket_size,
                         max_reuse_distance, max_live_parameters, param_persistence_threshold,
                         model_persistence_threshold, dp_process_group, reduce_scatter, overlap_comm,
                         offload_optimizer_config, offload_param_config, sub_group_size, mpu, clip_grad,
                         gradient_accumulation_dtype, communication_data_type, postscale_gradients,
                         gradient_predivide_factor, gradient_accumulation_steps, elastic_checkpoint, aio_config)
        first_param = next(module.parameters())
        # overload the dp_process_group and partition_count
        assert hasattr(first_param, "comm"), " ".join([
            "Sharded parameters don't have the MiCS_CommGroups attached.",
            "Might due to the use of deepspeed.zero.Init context for initializing the weights.",
            "To use MiCS sharding, please use deepspeed.zero.MiCS_Init instead for initializing parameter."
        ])
        self.dp_process_group = first_param.comm.param_shard_group
        self.partition_count = first_param.comm.param_shard_size

    def initialize_ds_offload(
        self,
        *args,
        **kwargs,
    ):
        return MiCS_Offload(*args, **kwargs)

    def partition_grads(self, params_to_release: List[Parameter], grad_partitions: List[Tensor]) -> None:
        grad_buffers = super().partition_grads(params_to_release, grad_partitions)
        # perform all-reduce among replication groups
        # the function will perform accumulation boundary check
        self.allreduce_mics_shard_grads(params_to_release, grad_buffers)

    @instrument_w_nvtx
    def allreduce_mics_shard_grads(self, params, partitioned_grads_buffers: List[Tensor]):
        """
        """
        # TODO: improve the condition check
        if not self.is_gradient_accumulation_boundary or \
            len(partitioned_grads_buffers) == 0:
            return

        mics_comm_groups: MiCS_CommGroups = params[0].comm
        param_repli_group = mics_comm_groups.param_repli_group
        param_repli_size = mics_comm_groups.param_repli_size

        if param_repli_size is None or param_repli_size <= 1:
            return
        if not get_accelerator().on_accelerator(partitioned_grads_buffers[0]):
            raise RuntimeError("Local sharding has no support for CPU offloading")

        if dist.has_all_reduce_coalesced():
            scale_tensors(partitioned_grads_buffers, param_repli_size)
            dist.all_reduce_coalesced(tensors=partitioned_grads_buffers, group=param_repli_group)
        else:
            # manually coalescing all-reduce
            aggregated_buffer: Tensor = torch.cat(partitioned_grads_buffers)
            aggregated_buffer.div_(param_repli_size)
            dist.all_reduce(aggregated_buffer, group=param_repli_group)
            offset = 0
            for grad_buff in partitioned_grads_buffers:
                grad_buff.view(-1).copy_(aggregated_buffer.narrow(0, offset, grad_buff.numel()))
                offset += grad_buff.numel()
<<<<<<< HEAD
=======

    def load_state_dict(self,
                        state_dict_list,
                        load_optimizer_states=True,
                        load_from_fp32_weights=False,
                        checkpoint_folder=None,
                        load_serial=None):
        r""" Loading the ZeRO-3/MiCS partitioned checkpoints
        Because the self.dp_process_group is replaced with the communicator for
        partition group we can call the load_state_dict logic from ZeRO-3.
        """
        super().load_state_dict(state_dict_list, load_optimizer_states, load_from_fp32_weights, checkpoint_folder)
>>>>>>> bd65eeaf
<|MERGE_RESOLUTION|>--- conflicted
+++ resolved
@@ -430,8 +430,6 @@
             for grad_buff in partitioned_grads_buffers:
                 grad_buff.view(-1).copy_(aggregated_buffer.narrow(0, offset, grad_buff.numel()))
                 offset += grad_buff.numel()
-<<<<<<< HEAD
-=======
 
     def load_state_dict(self,
                         state_dict_list,
@@ -443,5 +441,4 @@
         Because the self.dp_process_group is replaced with the communicator for
         partition group we can call the load_state_dict logic from ZeRO-3.
         """
-        super().load_state_dict(state_dict_list, load_optimizer_states, load_from_fp32_weights, checkpoint_folder)
->>>>>>> bd65eeaf
+        super().load_state_dict(state_dict_list, load_optimizer_states, load_from_fp32_weights, checkpoint_folder)