--- conflicted
+++ resolved
@@ -903,17 +903,6 @@
             Gradient computed twice for this partition. \
             Multiple gradient reduction is currently not supported"
 
-<<<<<<< HEAD
-        if param.numel() > self.reduce_bucket_size:
-            self.extra_large_param_to_reduce = param
-
-        elif self.contiguous_gradients:
-            # keeping the gradients contiguous to prevent memory fragmentation, and avoid flattening
-            new_grad_tensor = self.ipg_buffer[self.ipg_index].narrow(0, self.elements_in_ipg_bucket, param.numel())
-            new_grad_tensor.copy_(param.grad_reduc.view(-1))
-            param.grad_reduc.data = new_grad_tensor.data.view_as(param.grad_reduc)
-            self.reset_pointers_to_reduc_after_copy(param)
-=======
         if self.contiguous_gradients:
             if param.numel() > self.reduce_bucket_size:
                 self.extra_large_param_to_reduce = param
@@ -921,8 +910,8 @@
                 # keeping the gradients contiguous to prevent memory fragmentation, and avoid flattening
                 new_grad_tensor = self.ipg_buffer[self.ipg_index].narrow(0, self.elements_in_ipg_bucket, param.numel())
                 new_grad_tensor.copy_(param.grad.view(-1))
-                param.grad.data = new_grad_tensor.data.view_as(param.grad)
->>>>>>> f7d71ec1
+                param.grad_reduc.data = new_grad_tensor.data.view_as(param.grad_reduc)
+                self.reset_pointers_to_reduc_after_copy(param)
 
         self.elements_in_ipg_bucket += param.numel()
 
