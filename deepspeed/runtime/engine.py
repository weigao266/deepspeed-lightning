# Copyright (c) Microsoft Corporation.
# SPDX-License-Identifier: Apache-2.0

# DeepSpeed Team

import os
import re
import stat
import torch
import hashlib
from collections import defaultdict, OrderedDict, deque
from shutil import copyfile
import gc

from torch.nn.modules import Module
from torch.nn.parameter import Parameter
from torch.optim import Optimizer
from torch.optim.lr_scheduler import _LRScheduler

from typing import Callable, Dict, Union, Iterable

import deepspeed

from deepspeed import comm as dist
from deepspeed.runtime.utils import see_memory_usage, DummyOptim
from .zero.offload_config import OffloadDeviceEnum
from deepspeed.runtime.zero.stage_1_and_2 import DeepSpeedZeroOptimizer
from deepspeed.runtime.zero.partition_parameters import ZeroParamStatus
from deepspeed.runtime.zero.utils import is_zero_supported_optimizer, ZeRORuntimeException
from deepspeed.runtime.zero.parameter_offload import DeepSpeedZeRoOffload
from deepspeed.runtime.zero.config import ZERO_OPTIMIZATION

from deepspeed.runtime.fp16.fused_optimizer import FP16_Optimizer
from deepspeed.runtime.fp16.unfused_optimizer import FP16_UnfusedOptimizer
from deepspeed.runtime.bf16_optimizer import BF16_Optimizer

from deepspeed.runtime.config import DEEPSPEED_OPTIMIZERS, \
    ADAGRAD_OPTIMIZER, ADAM_OPTIMIZER, ADAMW_OPTIMIZER, LAMB_OPTIMIZER, ONEBIT_ADAM_OPTIMIZER, ONEBIT_LAMB_OPTIMIZER, \
    TORCH_ADAM_PARAM, ADAM_W_MODE, ADAM_W_MODE_DEFAULT, ZERO_ONE_ADAM_OPTIMIZER

from deepspeed.runtime.dataloader import DeepSpeedDataLoader
from deepspeed.runtime.constants import \
    ROUTE_TRAIN, ROUTE_PREDICT, ROUTE_EVAL, \
    PLD_THETA, PLD_GAMMA, BFLOAT16, FP16, AMP, GRADIENT_ACCUMULATION_STEPS, \
    DATA_PARALLEL_GROUP, GLOBAL_RANK
from deepspeed.runtime.zero.config import ZeroStageEnum
from deepspeed.compression import compression_scheduler
from deepspeed.compression.constants import \
    WEIGHT_QUANTIZE_IN_FORWARD_ENABLED, \
    WEIGHT_QUANTIZATION, SHARED_PARAMETERS, \
    WEIGHT_QUANTIZE_ENABLED, \
    WEIGHT_QUANTIZE_GROUPS, \
    WEIGHT_QUANTIZE_FP16_MIXED_QUANTIZE, \
    WEIGHT_QUANTIZE_CHANGE_RATIO, \
    WEIGHT_QUANTIZE_TYPE, \
    WEIGHT_QUANTIZE_ROUNDING, \
    WEIGHT_QUANTIZE_VERBOSE, \
    WEIGHT_QUANTIZE_KERNEL
from deepspeed.checkpoint.constants import OPTIMIZER_STATE_DICT, FROZEN_PARAM_FRAGMENTS
from deepspeed.runtime.sparse_tensor import SparseTensor

from deepspeed.runtime import lr_schedules
from deepspeed.utils import groups
from deepspeed.utils import logger, log_dist, instrument_w_nvtx
from deepspeed.utils.timer import ThroughputTimer, SynchronizedWallClockTimer
from deepspeed.utils.debug import debug_extract_module_and_param_names
from deepspeed.monitor.monitor import MonitorMaster
from deepspeed.runtime.progressive_layer_drop import ProgressiveLayerDrop
from deepspeed.runtime.utils import clip_grad_norm_
from deepspeed.runtime.eigenvalue import Eigenvalue
from deepspeed.runtime.data_pipeline.constants import DATA_SAMPLING, \
    DATA_ROUTING, DATA_SAMPLING_ENABLED, CURRICULUM_LEARNING, \
    CURRICULUM_LEARNING_ENABLED, DATA_SAMPLING_NUM_WORKERS, RANDOM_LTD, \
    RANDOM_LTD_ENABLED, RANDOM_LTD_LAYER_ID, RANDOM_LTD_LAYER_NUM, \
    RANDOM_LTD_LAYER_TOKEN_LR_SCHEDULE, RANDOM_LTD_LAYER_TOKEN_LR_ENABLED, \
    RANDOM_LTD_GLOBAL_BATCH_SIZE, RANDOM_LTD_MICRO_BATCH_SIZE, DATA_EFFICIENCY
from deepspeed.runtime.data_pipeline.curriculum_scheduler import CurriculumScheduler
from deepspeed.runtime.data_pipeline.data_routing.scheduler import RandomLTDScheduler
from deepspeed.runtime.data_pipeline.data_routing.helper import remove_random_ltd_state_dict
from deepspeed.runtime.data_pipeline.data_routing.basic_layer import RandomLayerTokenDrop

from deepspeed.runtime.checkpoint_engine.torch_checkpoint_engine import TorchCheckpointEngine

from .pipe.module import PipelineModule
from .utils import get_ma_status
from ..ops.adam import FusedAdam
from ..moe.sharded_moe import TopKGate, MOELayer
from ..moe.layer import MoE
from ..moe.utils import is_moe_param
from ..git_version_info import version

from deepspeed.profiling.flops_profiler.profiler import FlopsProfiler
from deepspeed.utils.logging import print_json_dist, print_configuration

from deepspeed.accelerator import get_accelerator
from deepspeed.ops.op_builder import UtilsBuilder

from deepspeed.runtime.config import DtypeEnum

MEMORY_OPT_ALLREDUCE_SIZE = 500000000

DeepSpeedOptimizerCallable = \
    Callable[[Union[Iterable[Parameter], Dict[str, Iterable]]], Optimizer]
DeepSpeedSchedulerCallable = Callable[[Optimizer], _LRScheduler]

try:
    import apex
    from apex import amp
    APEX_INSTALLED = True
except ImportError:
    # Fail silently so we don't spam logs unnecessarily if user isn't using amp
    APEX_INSTALLED = False


def split_half_float_double_sparse(tensors):
    device_type = get_accelerator().device_name()
    supported_types = [
        "torch.{}.HalfTensor".format(device_type), "torch.{}.FloatTensor".format(device_type),
        "torch.{}.DoubleTensor".format(device_type), "torch.{}.BFloat16Tensor".format(device_type),
        SparseTensor.type()
    ]

    for t in tensors:
        assert t.type() in supported_types, f"attempting to reduce an unsupported grad type: {t.type()}"

    buckets = []
    for i, dtype in enumerate(supported_types):
        bucket = [t for t in tensors if t.type() == dtype]
        if bucket:
            buckets.append((dtype, bucket))
    return buckets


FORWARD_MICRO_TIMER = 'forward_microstep'
FORWARD_GLOBAL_TIMER = 'forward'
BACKWARD_MICRO_TIMER = 'backward_microstep'
BACKWARD_GLOBAL_TIMER = 'backward'
BACKWARD_INNER_MICRO_TIMER = 'backward_inner_microstep'
BACKWARD_INNER_GLOBAL_TIMER = 'backward_inner'
BACKWARD_REDUCE_MICRO_TIMER = 'backward_allreduce_microstep'
BACKWARD_REDUCE_GLOBAL_TIMER = 'backward_allreduce'
STEP_MICRO_TIMER = 'step_microstep'
STEP_GLOBAL_TIMER = 'step'


class EngineTimers(object):
    r"""Wallclock timers for DeepSpeedEngine"""

    def __init__(self, enable_micro_timers, enable_global_timers):
        self.forward_timers = []
        self.backward_timers = []
        self.backward_inner_timers = []
        self.backward_reduce_timers = []
        self.step_timers = []
        self.global_timers = []
        self.micro_timers = []

        if enable_micro_timers:
            self.forward_timers += [FORWARD_MICRO_TIMER]
            self.backward_timers += [BACKWARD_MICRO_TIMER]
            self.backward_inner_timers += [BACKWARD_INNER_MICRO_TIMER]
            self.backward_reduce_timers += [BACKWARD_REDUCE_MICRO_TIMER]
            self.step_timers += [STEP_MICRO_TIMER]
            self.micro_timers += [
                FORWARD_MICRO_TIMER, BACKWARD_MICRO_TIMER, BACKWARD_INNER_MICRO_TIMER, BACKWARD_REDUCE_MICRO_TIMER,
                STEP_MICRO_TIMER
            ]

        if enable_global_timers:
            self.forward_timers += [FORWARD_GLOBAL_TIMER]
            self.backward_timers += [BACKWARD_GLOBAL_TIMER]
            self.backward_inner_timers += [BACKWARD_INNER_GLOBAL_TIMER]
            self.backward_reduce_timers += [BACKWARD_REDUCE_GLOBAL_TIMER]
            self.step_timers += [STEP_GLOBAL_TIMER]
            self.global_timers += [
                FORWARD_GLOBAL_TIMER, BACKWARD_GLOBAL_TIMER, BACKWARD_INNER_GLOBAL_TIMER, BACKWARD_REDUCE_GLOBAL_TIMER,
                STEP_GLOBAL_TIMER
            ]


class DeepSpeedEngine(Module):
    r"""DeepSpeed engine for training."""

    def __init__(
        self,
        args,
        model,
        optimizer=None,
        model_parameters=None,
        training_data=None,
        lr_scheduler=None,
        mpu=None,
        dist_init_required=None,
        collate_fn=None,
        config=None,
        config_class=None,
        dont_change_device=False,
    ):
        super(DeepSpeedEngine, self).__init__()
        self.dont_change_device = dont_change_device
        self.client_optimizer = optimizer
        self.client_lr_scheduler = lr_scheduler
        self.training_data = training_data
        self.collate_fn = collate_fn
        self.mpu = mpu
        self.data_parallel_group = None
        self.global_steps = 0
        self.global_samples = 0
        self.micro_steps = 0
        self.skipped_steps = 0
        self.gradient_average = True
        self.warn_unscaled_loss = True
        self.config = config
        self._config = config_class
        self.loaded_checkpoint_mp_world_size = None
        self.loaded_checkpoint_dp_world_size = None
        self.enable_backward_allreduce = True
        self.progressive_layer_drop = None
        self.eigenvalue = None
        self.block_eigenvalue = None
        self.gas_boundary_ctr = 0
        self.dist_backend = get_accelerator().communication_backend_name()
        self.has_moe_layers = False
        self.num_experts = []
        self.gate_modules = []
        self.moe_layers = []
        self._step_applied = False
        self._global_grad_norm = None
        self.use_ds_comm = False  # False --> Use torch.dist, True --> Use ds.comm backend.

        self.checkpoint_engine = None

        self._is_gradient_accumulation_boundary = None
        self.scale_wrt_gas = None
        self.losses = []

        # for debug purposes - can then debug print: debug_get_module_name(module)
        debug_extract_module_and_param_names(model)

        # needed for zero_to_fp32 weights reconstruction to remap nameless data to state_dict
        self.param_names = {param: name for name, param in model.named_parameters()}

<<<<<<< HEAD
        from deepspeed.comm import supported_torch_version
        # This supported_torch_version check is for torch1.2 compatibility only
        if supported_torch_version:
            dist.init_distributed(dist_backend=self.dist_backend, dist_init_required=dist_init_required)
        else:
            if dist_init_required is None:
                dist_init_required = not dist.is_initialized()

            if dist_init_required is False:
                assert (
                    dist.is_initialized() is True
                ), "Torch distributed not initialized. Please set dist_init_required to True or initialize before calling deepspeed.initialize()"
            else:
                if not dist.is_initialized():
                    dist.init_process_group(backend=self.dist_backend)

=======
>>>>>>> 22f38caa
        self._do_args_sanity_check(args)
        self._configure_with_arguments(args, mpu)
        self._do_sanity_check()
        see_memory_usage(f"DeepSpeed Engine: After args sanity test", force=self.memory_breakdown())
        if mpu is not None:
            if self.elasticity_enabled():
                if not self.is_elastic_model_parallel_supported():
                    assert not self.elasticity_enabled(), ("Elasticity is not currently supported"
                                                           " with model parallelism.")

        self._set_distributed_vars(args)

        dist.configure(self._config)

        self.monitor = MonitorMaster(self._config.monitor_config)

        see_memory_usage(
            f"DeepSpeed Engine: Before configure distributed model",
            force=self.memory_breakdown(),
        )

        self.pipeline_parallelism = isinstance(model, PipelineModule)

        # Configure distributed model
        self._configure_distributed_model(model)

        self._get_model_parameters()

        see_memory_usage(f"DeepSpeed Engine: After configure distributed model")

        # Configure wall clock timers
        self.timers = SynchronizedWallClockTimer()
        # Throughput timer
        self.tput_timer = ThroughputTimer(
            batch_size=self.train_batch_size(),
            steps_per_output=self.steps_per_print(),
            monitor_memory=False,
        )

        log_dist(f"DeepSpeed Flops Profiler Enabled: {self.flops_profiler_enabled()}", ranks=[0])

        if self.flops_profiler_enabled():
            self.flops_profiler = FlopsProfiler(self.module, self)

        if training_data:
            self.training_dataloader = self.deepspeed_io(training_data)
        else:
            self.training_dataloader = None

        # Configure optimizer and scheduler
        self.optimizer = None
        self.basic_optimizer = None
        self.full_basic_optimizer = None
        self.lr_scheduler = None
        has_optimizer = False

        if optimizer or self.optimizer_name():
            has_optimizer = True
        # If no parameters given by init default to module parameters
        if model_parameters is None:
            model_parameters = self.module.parameters()

        # Convert model parameters from generator to list
        if not isinstance(model_parameters, list):
            model_parameters = list(model_parameters)

        if has_optimizer:
            self._configure_optimizer(optimizer, model_parameters)
            self._configure_lr_scheduler(lr_scheduler)
            self._report_progress(0)
        elif self.zero_optimization():
            # no optim selected but zero is enabled
            self.optimizer = self._configure_zero_optimizer(optimizer=None)
        elif self.bfloat16_enabled():
            self.optimizer = self._configure_bf16_optimizer(optimizer=None)

        # Hook optimizer for snip_momentum pruning
        if hasattr(model, 'pruners'):
            from ..compression.helper import rewrite_optimizer_step
            self.optimizer.pruners = model.pruners
            rewrite_optimizer_step(self.optimizer)

        # Bookkeeping for sparse support
        self.sparse_tensor_module_names = set()
        # if self.sparse_gradients_enabled():
        for name, module in self.module.named_modules():
            if isinstance(module, (torch.nn.Embedding, torch.nn.EmbeddingBag)) and self.sparse_gradients_enabled():
                self.sparse_tensor_module_names.add(name + ".weight")
                logger.info("Will convert {} to sparse tensor during training".format(name))

        self.save_non_zero_checkpoint = False
        self.save_zero_checkpoint = False
        if not isinstance(self.optimizer, DeepSpeedZeRoOffload):
            self._configure_checkpointing(dist_init_required)

        if self.eigenvalue_enabled():
            self.eigenvalue = self._configure_eigenvalue()

        if self.pld_enabled():
            self.progressive_layer_drop = self._configure_progressive_layer_drop()

        if self.curriculum_enabled_legacy():
            self.curriculum_scheduler_legacy = self._configure_curriculum_scheduler_legacy()

        if self.random_ltd_enabled():
            random_ltd_config = self.random_ltd_config()
            random_ltd_config[RANDOM_LTD_GLOBAL_BATCH_SIZE] = self.train_batch_size()
            random_ltd_config[RANDOM_LTD_MICRO_BATCH_SIZE] = self.train_micro_batch_size_per_gpu()
            self.random_ltd_scheduler = self._configure_random_ltd_scheduler(random_ltd_config)

        # Engine timers

        self.engine_timers = EngineTimers(enable_micro_timers=self.wall_clock_breakdown(),
                                          enable_global_timers=self.wall_clock_breakdown()
                                          or self.flops_profiler_enabled())

        if self.global_rank == 0:
            self._config.print("DeepSpeedEngine configuration")
            if self.dump_state():
                print_configuration(self, "DeepSpeedEngine")

        # Load pre-installed or JIT compile (un)flatten ops
        util_ops = UtilsBuilder().load()
        self.flatten = util_ops.flatten
        self.unflatten = util_ops.unflatten

    def destroy(self):
        if self.optimizer is not None and hasattr(self.optimizer, 'destroy'):
            self.optimizer.destroy()

    def _get_model_parameters(self):
        if self.autotuning_profile_model_info():
            self.autotuning_model_info = {}
            num_params = 0
            trainable_num_params = 0

            for p in self.module.parameters():
                # since user code might call deepspeed.zero.Init() before deepspeed.initialize(), need to check the attribute to check if the parameter is partitioned in zero 3 already or not
                n = 0
                if hasattr(p, "ds_tensor"):  # if the parameter is partitioned in zero 3
                    n += p.ds_numel
                else:  # if the parameter is not partitioned in zero 3 yet
                    n += p.numel()
                num_params += n
                if p.requires_grad:
                    trainable_num_params += n
            if self.global_rank == 0:
                self.autotuning_model_info["num_params"] = num_params * self.mp_world_size
                self.autotuning_model_info["trainable_num_params"] = trainable_num_params * self.mp_world_size

            logger.info(f"model parameter = {num_params}")

    def get_batch_info(self):
        """Get all training batch related settings.
        Returns:
            train_batch_size (int): The effective training batch size. This is the amount of data
                samples that leads to one step of model update.
            train_micro_batch_size_per_gpu (int): Batch size to be processed by one GPU in one
                step (without gradient accumulation).
            gradient_accumulation_steps (int): Number of training steps to accumulate gradients
                before averaging and applying them.
        """
        return (
            self.train_batch_size,
            self.train_micro_batch_size_per_gpu,
            self.gradient_accumulation_steps,
        )

    def set_train_batch_size(self, train_batch_size):
        """Adjust the global batch size by increasing or decreasing the number of
        micro-batches (i.e., gradient accumulation steps). The size of each micro-batch
        (i.e., ``train_micro_batch_size_per_gpu``) is not changed.
        Args:
            train_batch_size (int): The new global batch size for training.
        Raises:
            ValueError: if ``train_batch_size`` is not divisible by the
                configured micro-batch size and data parallelism.
        """
        if train_batch_size % (self.train_micro_batch_size_per_gpu() * self.dp_world_size) != 0:
            #print(f'{train_batch_size=} {self.train_micro_batch_size_per_gpu()=} {self.dp_world_size=}')
            raise ValueError(f'Train batch size must be divisible by micro-batch data parallelism')
        new_gas = train_batch_size // (self.train_micro_batch_size_per_gpu() * self.dp_world_size)
        # overwrite config
        self._config.train_batch_size = train_batch_size
        self._config.gradient_accumulation_steps = new_gas

    def set_data_post_process_func(self, post_process_func):
        if self.training_dataloader is not None:
            self.training_dataloader.post_process_func = post_process_func

    def set_custom_curriculum_learning_schedule(self, schedule_func_dict):
        if self.training_dataloader is not None and self.curriculum_learning_enabled():
            self.training_dataloader.data_sampler.set_custom_curriculum_learning_schedule(schedule_func_dict)

    def get_global_grad_norm(self) -> float:
        """Return the 2-norm of all gradients. If there is model parallelism,
        the norm will be global.
        The computed norm will be cached and reused until the next step() pass.
        .. note::
            In the presence of model parallelism, this is a collective call
            and acts as a barrier among ``mpu.get_model_parallel_group()``.
        Returns:
            float: norm
        """
        return self._global_grad_norm

    def __getattr__(self, name):
        """
        Pass through attributes defined in the model if they are not overridden by ds-engine.
        """

        _module = {}
        if "module" in self.__dict__:
            _module = self.__dict__['module']
        if name in dir(self):
            return getattr(self, name)
        elif name in dir(_module):
            return getattr(_module, name)
        else:
            raise AttributeError(f"'{type(self).__name__}' object has no attribute '{name}'")

    def checkpoint_tag_validation_enabled(self):
        return self._config.checkpoint_tag_validation_enabled

    def checkpoint_tag_validation_fail(self):
        return self._config.checkpoint_tag_validation_fail

    def elasticity_enabled(self):
        return self._config.elasticity_enabled

    def is_elastic_model_parallel_supported(self):
        if self.elasticity_enabled():
            # Add code for finding number of GPUs per node automatically
            if self._config.num_gpus_per_node % self._config.elastic_model_parallel_size == 0:
                return True
            else:
                return False

    def pld_enabled(self):
        return self._config.pld_enabled

    def pld_params(self):
        return self._config.pld_params

    def pld_theta(self):
        return self.pld_params()[PLD_THETA]

    def pld_gamma(self):
        return self.pld_params()[PLD_GAMMA]

    def eigenvalue_enabled(self):
        return self._config.eigenvalue_enabled

    def eigenvalue_verbose(self):
        return self._config.eigenvalue_verbose

    def eigenvalue_max_iter(self):
        return self._config.eigenvalue_max_iter

    def eigenvalue_tol(self):
        return self._config.eigenvalue_tol

    def eigenvalue_stability(self):
        return self._config.eigenvalue_stability

    def eigenvalue_gas_boundary_resolution(self):
        return self._config.eigenvalue_gas_boundary_resolution

    def eigenvalue_layer_name(self):
        return self._config.eigenvalue_layer_name

    def eigenvalue_layer_num(self):
        return self._config.eigenvalue_layer_num

    def curriculum_enabled_legacy(self):
        return self._config.curriculum_enabled_legacy

    def curriculum_params_legacy(self):
        return self._config.curriculum_params_legacy

    def data_efficiency_enabled(self):
        return self._config.data_efficiency_enabled

    def data_efficiency_config(self):
        return self._config.data_efficiency_config

    def data_sampling_enabled(self):
        return self._config.data_efficiency_config[DATA_SAMPLING][DATA_SAMPLING_ENABLED]

    def data_sampling_config(self):
        return self._config.data_efficiency_config[DATA_SAMPLING]

    def curriculum_learning_enabled(self):
        return self._config.data_efficiency_config[DATA_SAMPLING][CURRICULUM_LEARNING][CURRICULUM_LEARNING_ENABLED]

    def curriculum_learning_config(self):
        return self._config.data_efficiency_config[DATA_SAMPLING][CURRICULUM_LEARNING]

    def random_ltd_enabled(self):
        return self._config.data_efficiency_config[DATA_ROUTING][RANDOM_LTD][RANDOM_LTD_ENABLED]

    def random_ltd_config(self):
        return self._config.data_efficiency_config[DATA_ROUTING][RANDOM_LTD]

    def random_ltd_initialize(self):
        assert self.random_ltd_enabled()
        random_ltd_config = self.random_ltd_config()
        random_ltd_queue = deque([x for x in sorted(random_ltd_config[RANDOM_LTD_LAYER_ID])])
        count = 0
        for name, layer in self.module.named_modules():
            if isinstance(layer, RandomLayerTokenDrop):
                if len(random_ltd_queue) != 0 and str(random_ltd_queue[0]) in name:  ###[1,2,3]
                    layer.init_config(random_ltd_config, self.random_ltd_scheduler, count)
                    random_ltd_queue.popleft()
                    count += 1

        if random_ltd_config[RANDOM_LTD_LAYER_NUM] != count:
            raise ValueError(f'random_ltd_layer_num {random_ltd_config[RANDOM_LTD_LAYER_NUM]} must be \
                equivalent to the len of random_ltd_layer_id {count}')

        if random_ltd_config[RANDOM_LTD_LAYER_TOKEN_LR_SCHEDULE][RANDOM_LTD_LAYER_TOKEN_LR_ENABLED]:
            assert self.client_lr_scheduler is None
            raise ValueError(f'not yet support')
            #self.lr_scheduler = lr_schedules.WarmupLayerTokenDecayLR(self.optimizer, self.random_ltd_scheduler)

    def wall_clock_breakdown(self):
        return self._config.wall_clock_breakdown

    def flops_profiler_enabled(self):
        return self._config.flops_profiler_config.enabled or self.autotuning_enabled()

    def flops_profiler_profile_step(self):
        step = self._config.flops_profiler_config.profile_step
        if self._config.autotuning_config.enabled:
            step = self.autotuning_start_profile_step()
        return step

    def flops_profiler_module_depth(self):
        return self._config.flops_profiler_config.module_depth

    def flops_profiler_top_modules(self):
        return self._config.flops_profiler_config.top_modules

    def flops_profiler_detailed(self):
        if self._config.autotuning_config.enabled:
            return False
        return self._config.flops_profiler_config.detailed

    def flops_profiler_output_file(self):
        return self._config.flops_profiler_config.output_file

    def memory_breakdown(self):
        return self._config.memory_breakdown

    def autotuning_enabled(self):
        return self._config.autotuning_config.enabled

    def autotuning_start_profile_step(self):
        return self._config.autotuning_config.start_profile_step

    def autotuning_end_profile_step(self):
        return self._config.autotuning_config.end_profile_step

    def autotuning_metric_path(self):
        path = self._config.autotuning_config.metric_path
        if not path:
            path = os.path.join(os.getcwd(), "autotuning_metric.json")
        return path

    def autotuning_model_info_path(self):
        path = self._config.autotuning_config.model_info_path
        if not path:
            path = os.path.join(os.getcwd(), "autotuning_model_info.json")
        return path

    def autotuning_metric(self):
        return self._config.autotuning_config.metric

    def autotuning_profile_model_info(self):
        return self.autotuning_enabled(
        ) and self._config.autotuning_config.model_info and self._config.autotuning_config.model_info.get(
            "profile", False)

    def sparse_gradients_enabled(self):
        return self._config.sparse_gradients_enabled

    def train_batch_size(self):
        return self._config.train_batch_size

    def train_micro_batch_size_per_gpu(self):
        return self._config.train_micro_batch_size_per_gpu

    def optimizer_name(self):
        return (self.client_optimizer.__class__.__name__ if self.client_optimizer else self._config.optimizer_name)

    def optimizer_params(self):
        return self._config.optimizer_params

    def optimizer_legacy_fusion(self):
        return self._config.optimizer_legacy_fusion

    def scheduler_name(self):
        return self._config.scheduler_name

    def scheduler_params(self):
        return self._config.scheduler_params

    def quantize_training(self):
        return (
            self._config.compression_config[WEIGHT_QUANTIZATION][SHARED_PARAMETERS]
            [WEIGHT_QUANTIZE_IN_FORWARD_ENABLED],
            self._config.compression_config[WEIGHT_QUANTIZATION][SHARED_PARAMETERS][WEIGHT_QUANTIZE_ENABLED],
            self._config.compression_config[WEIGHT_QUANTIZATION][SHARED_PARAMETERS][WEIGHT_QUANTIZE_GROUPS],
            self._config.compression_config[WEIGHT_QUANTIZATION][SHARED_PARAMETERS]
            [WEIGHT_QUANTIZE_FP16_MIXED_QUANTIZE],
            self._config.compression_config[WEIGHT_QUANTIZATION][SHARED_PARAMETERS][WEIGHT_QUANTIZE_CHANGE_RATIO],
            self._config.compression_config[WEIGHT_QUANTIZATION][SHARED_PARAMETERS][WEIGHT_QUANTIZE_TYPE],
            self._config.compression_config[WEIGHT_QUANTIZATION][SHARED_PARAMETERS][WEIGHT_QUANTIZE_ROUNDING],
            self._config.compression_config[WEIGHT_QUANTIZATION][SHARED_PARAMETERS][WEIGHT_QUANTIZE_VERBOSE],
            self._config.compression_config[WEIGHT_QUANTIZATION][SHARED_PARAMETERS][WEIGHT_QUANTIZE_KERNEL],
        )

    def zero_optimization(self):
        return self._config.zero_enabled

    def zero_allow_untested_optimizer(self):
        return self._config.zero_allow_untested_optimizer

    def zero_force_ds_cpu_optimizer(self):
        return self._config.zero_force_ds_cpu_optimizer

    def zero_reduce_scatter(self):
        return self._config.zero_config.reduce_scatter

    def zero_overlap_comm(self):
        return self._config.zero_config.overlap_comm

    def zero_offload_optimizer(self):
        return self._config.zero_config.offload_optimizer

    def zero_offload_param(self):
        return self._config.zero_config.offload_param

    def zero_use_cpu_optimizer(self):
        if self._config.zero_config.offload_optimizer is not None:
            return self._config.zero_config.offload_optimizer.device in [OffloadDeviceEnum.cpu, OffloadDeviceEnum.nvme]
        return False

    def zero_cpu_offload(self):
        if self._config.zero_config.offload_optimizer is not None:
            return self._config.zero_config.offload_optimizer.device == OffloadDeviceEnum.cpu
        return False

    def zero_sub_group_size(self):
        return self._config.zero_config.sub_group_size

    def zero_optimization_stage(self):
        return self._config.zero_optimization_stage

    def mics_shard_size(self):
        return self._config.mics_shard_size

    def zero_reduce_bucket_size(self):
        return self._config.zero_config.reduce_bucket_size

    def zero_allgather_bucket_size(self):
        return self._config.zero_config.allgather_bucket_size

    def zero_optimization_partition_gradients(self):
        return self.zero_optimization_stage() >= ZeroStageEnum.gradients

    def zero_optimization_partition_weights(self):
        return self.zero_optimization_stage() >= ZeroStageEnum.weights

    def zero_contiguous_gradients(self):
        return self._config.zero_config.contiguous_gradients

    def zero_load_from_fp32_weights(self):
        return self._config.zero_config.load_from_fp32_weights

    def zero_elastic_checkpoint(self):
        return self._config.zero_config.elastic_checkpoint

    def zero_max_live_parameters(self):
        return self._config.zero_config.max_live_parameters

    def zero_max_reuse_distance(self):
        return self._config.zero_config.max_reuse_distance

    def zero_prefetch_bucket_size(self):
        return self._config.zero_config.prefetch_bucket_size

    def zero_param_persistence_threshold(self):
        return self._config.zero_config.param_persistence_threshold

    def zero_model_persistence_threshold(self):
        return self._config.zero_config.model_persistence_threshold

    def zero_gather_16bit_weights_on_model_save(self):
        return self._config.zero_config.gather_16bit_weights_on_model_save

    def zero_grad_hooks(self):
        return self._config.zero_config.grad_hooks

    def zero_legacy_stage1(self):
        return self._config.zero_config.legacy_stage1

    def zero_ignore_unused_parameters(self):
        return self._config.zero_config.ignore_unused_parameters

    def fp16_enabled(self):
        return self._config.fp16_enabled

    def bfloat16_enabled(self):
        return self._config.bfloat16_enabled

    def fp16_master_weights_and_gradients(self):
        return self._config.fp16_master_weights_and_gradients

    def amp_enabled(self):
        return self._config.amp_enabled

    def amp_params(self):
        return self._config.amp_params

    def fp16_auto_cast(self):
        return self._config.fp16_auto_cast

    def loss_scale(self):
        return self._config.loss_scale

    def gradient_accumulation_steps(self):
        return self._config.gradient_accumulation_steps

    def use_node_local_storage(self):
        return self._config.use_node_local_storage

    def load_universal_checkpoint(self):
        return self._config.load_universal_checkpoint

    @property
    def communication_data_type(self):
        res = self._config.communication_data_type
        if res is not None:
            return res

        if self.fp16_enabled():
            return torch.float16

        if self.bfloat16_enabled():
            return torch.bfloat16

        return torch.float32

    def postscale_gradients(self):
        return not self._config.prescale_gradients

    def gradient_predivide_factor(self):
        return self._config.gradient_predivide_factor

    def steps_per_print(self):
        return self._config.steps_per_print

    def zero_allgather_partitions(self):
        return self._config.zero_config.allgather_partitions

    def zero_round_robin_gradients(self):
        return self._config.zero_config.round_robin_gradients

    def dump_state(self):
        return self._config.dump_state

    def gradient_clipping(self):
        return self._config.gradient_clipping

    def dynamic_loss_scale(self):
        return self._config.loss_scale == 0

    def initial_dynamic_scale(self):
        return self._config.initial_dynamic_scale

    def dynamic_loss_scale_args(self):
        return self._config.dynamic_loss_scale_args

    def swap_tensor_config(self):
        return self._config.swap_tensor_config

    def aio_config(self):
        return self._config.aio_config

    def get_data_types(self):
        model_dtype = torch.float32
        if self.fp16_enabled():
            model_dtype = torch.float16
        elif self.bfloat16_enabled():
            model_dtype = torch.bfloat16

        if self._config.grad_accum_dtype == None:
            if model_dtype == torch.bfloat16 and not self.zero_optimization():
                grad_accum_dtype = torch.float32
            else:
                grad_accum_dtype = model_dtype
        else:
            grad_accum_dtype = DtypeEnum(self._config.grad_accum_dtype).value

        return (model_dtype, grad_accum_dtype)

    def _configure_lr_scheduler(self, client_lr_scheduler):
        # First check for scheduler in json configuration
        lr_scheduler = self._scheduler_from_config(self.optimizer)
        if lr_scheduler:
            log_dist(f"DeepSpeed using configured LR scheduler = {self.scheduler_name()}", ranks=[0])
            self.lr_scheduler = lr_scheduler
        else:
            if isinstance(client_lr_scheduler, Callable):
                log_dist('DeepSpeed using client callable to create LR scheduler', ranks=[0])
                self.lr_scheduler = client_lr_scheduler(self.basic_optimizer)
            else:
                log_dist('DeepSpeed using client LR scheduler', ranks=[0])
                self.lr_scheduler = client_lr_scheduler

        log_dist(f'DeepSpeed LR Scheduler = {self.lr_scheduler}', ranks=[0])

    def _configure_checkpointing(self, dist_init_required):
        self.checkpoint_engine = TorchCheckpointEngine()

        if self._config is not None and self._config.nebula_config.enabled:
            try:
                from deepspeed.runtime.checkpoint_engine.nebula_checkpoint_engine import \
                    NebulaCheckpointEngine
                self.checkpoint_engine = NebulaCheckpointEngine(config_params=self._config.nebula_config)
            except ImportError as err:
                logger.error(f"No torch_nebula was found! Will fall back to torch.save. Details: {err}")
                self.checkpoint_engine = TorchCheckpointEngine()

        dp_rank = self.global_rank
        if self.mpu:
            dp_rank = self.mpu.get_data_parallel_rank()

        rank = self.local_rank if self.use_node_local_storage() else dp_rank

        # only the first data parallel process needs to store the model checkpoint
        # if you want to use node local storage this must be done by rank 0 on each
        # node
        self.save_non_zero_checkpoint = (rank == 0) or self.zero_optimization_partition_weights()

        if self.zero_optimization() or self.bfloat16_enabled():
            param_rank = dist.get_rank(group=self.optimizer.dp_process_group)

            # Only the first parameter parallel process needs to store the
            # optimizer state checkpoints for zero
            self.save_zero_checkpoint = param_rank == dp_rank

    def _scheduler_from_config(self, optimizer):
        scheduler_name = self.scheduler_name()
        if scheduler_name is not None:
            if hasattr(lr_schedules, scheduler_name):
                scheduler = getattr(lr_schedules, scheduler_name)
            else:
                assert hasattr(torch.optim.lr_scheduler,
                               scheduler_name), f"DeepSpeed does not recognize LR scheduler {scheduler_name}"

                scheduler = getattr(torch.optim.lr_scheduler, scheduler_name)

            scheduler_params = self.scheduler_params()
            instantiated_scheduler = scheduler(optimizer, **scheduler_params)
            return instantiated_scheduler
        else:
            return None

    def _set_distributed_vars(self, args):
        device_rank = args.device_rank if args is not None and hasattr(args, 'device_rank') else self.local_rank
        if device_rank >= 0:
            get_accelerator().set_device(device_rank)
            self.device = torch.device(get_accelerator().device_name(), device_rank)
            self.world_size = dist.get_world_size()
            self.global_rank = dist.get_rank()
        else:
            self.world_size = 1
            self.global_rank = 0
            self.device = torch.device(get_accelerator().device_name())

    # Configure based on command line arguments
    def _configure_with_arguments(self, args, mpu):
        # After the distributed backend is initialized we are guaranteed the LOCAL_RANK
        # environment variable is set. We must align args.local_rank to this value for
        # backwards compatibility with scripts relying on [args|self].local_rank containing
        # the correct local rank info. _do_args_sanity_check will ensure this is the case.

        if "OMPI_COMM_WORLD_LOCAL_RANK" in os.environ:
            ompi_local_rank = os.environ.get("OMPI_COMM_WORLD_LOCAL_RANK")
            local_rank = os.environ.get('LOCAL_RANK', ompi_local_rank)
            assert ompi_local_rank == local_rank, f"LOCAL_RANK ({local_rank}) != OMPI_COMM_WORLD_LOCAL_RANK ({ompi_local_rank}), " \
                "not sure how to proceed as we're seeing conflicting local rank info."
            os.environ['LOCAL_RANK'] = local_rank

        self.local_rank = int(os.environ['LOCAL_RANK'])
        if hasattr(args, 'local_rank'):
            args.local_rank = self.local_rank

    # Validate command line arguments
    def _do_args_sanity_check(self, args):
        assert "LOCAL_RANK" in os.environ or "OMPI_COMM_WORLD_LOCAL_RANK" in os.environ, "DeepSpeed requires the LOCAL_RANK environment " \
            "variable, it is set by the deepspeed launcher, deepspeed.init_distributed, or the torch's launcher. If using a " \
            "different launcher please ensure LOCAL_RANK is set prior to initializing deepspeed."

        if hasattr(args, 'local_rank') and args.local_rank != None:
            assert isinstance(args.local_rank,
                              int), f"args.local_rank of {args.local_rank} is an unknown type {type(args.local_rank)}"
            if args.local_rank >= 0:
                env_local_rank = int(os.environ.get("LOCAL_RANK"))
                assert (
                    env_local_rank == args.local_rank
                ), f"Mismatch in local rank setting, args.local_rank={args.local_rank} but env['LOCAL_RANK']={env_local_rank}."

    def _is_supported_optimizer(self, optimizer_name):
        return (optimizer_name in DEEPSPEED_OPTIMIZERS or getattr(torch.optim, optimizer_name, None) is not None)

    def _supported_optims(self):
        FairseqOptimizer = None
        try:
            from fairseq.optim.fairseq_optimizer import FairseqOptimizer
        except ImportError:
            pass

        expected_optim_types = [Optimizer]
        if FairseqOptimizer:
            # fairseq optims are not torch.optim objects
            expected_optim_types.append(FairseqOptimizer)
        return expected_optim_types

    # Validate configuration based on command line arguments
    def _do_sanity_check(self):
        expected_optim_types = self._supported_optims()
        expected_optim_types += [type(None), Callable]
        assert isinstance(self.client_optimizer, tuple(expected_optim_types)), \
            f'Client Optimizer is of unexpected type {type(self.client_optimizer)}'

        if not self.client_optimizer:
            if self.optimizer_name() is not None:
                assert self._is_supported_optimizer(
                    self.optimizer_name()), "{} is not a supported DeepSpeed Optimizer".format(self.optimizer_name())

        if (self.optimizer_name() == LAMB_OPTIMIZER or self.optimizer_name() == ONEBIT_LAMB_OPTIMIZER):
            assert (self.dynamic_loss_scale()), "DeepSpeed {} optimizer requires dynamic loss scaling".format(
                self.optimizer_name())

        # Detect invalid combinations of client optimizer and client scheduler
        if isinstance(self.client_lr_scheduler, _LRScheduler):
            assert isinstance(self.client_optimizer, Optimizer), \
                f'Client Optimizer (type = {type(self.client_optimizer)} is not instantiated but Client LR Scheduler is instantiated'

    def _broadcast_model(self):

        def is_replicated(p):
            if hasattr(p, "ds_status") and p.ds_status is not ZeroParamStatus.AVAILABLE:
                return False
            return True

        for p in self.module.parameters():
            # Broadcast the model for different parameters
            if is_moe_param(p):
                if torch.is_tensor(p) and is_replicated(p):
                    dist.broadcast(p,
                                   groups._get_expert_broadcast_src_rank(p.group_name),
                                   group=self.expert_data_parallel_group[p.group_name])
            else:
                if torch.is_tensor(p) and is_replicated(p):
                    dist.broadcast(p, groups._get_broadcast_src_rank(), group=self.data_parallel_group)

    @staticmethod
    def __check_params(model: Module, dtype: torch.dtype) -> None:
        return
        if not all(param.dtype == dtype for param in model.parameters()) and dist.get_rank() == 0:
            raise ValueError(f"{dtype} is enabled but the following parameters have dtype that is "
                             f"not {dtype}: "
                             f"{[(n, p.dtype) for n, p in model.named_parameters() if p.dtype != dtype]}")

    def _set_client_model(self, model):
        # register client model in _modules so that nn.module methods work correctly
        modules = self.__dict__.get('_modules')
        modules['module'] = model
        # register module attribute in engine but avoid getattr
        self.__dict__['module'] = model

    def _configure_distributed_model(self, model):
        self._set_client_model(model)

        if self.fp16_enabled():
            if self.zero_optimization_partition_weights() and any(
                [hasattr(param, "ds_id") for param in self.module.parameters()]):
                self.__check_params(self.module, torch.half)
            self.module.half()
        elif self.bfloat16_enabled():
            if self.zero_optimization_partition_weights() and any(
                    hasattr(param, 'ds_id') for param in self.module.parameters()):
                self.__check_params(self.module, torch.bfloat16)
            self.module.bfloat16()
        else:
            self.__check_params(self.module, torch.float)

        if not self.dont_change_device:
            self.module.to(self.device)

        # MoE related initialization
        for _, module in self.module.named_modules():
            if isinstance(module, MoE):
                self.has_moe_layers = True
                self.num_experts.append(module.num_experts)

        if self.has_moe_layers:
            for _, module in self.module.named_modules():
                if isinstance(module, TopKGate):
                    self.gate_modules.append(module)
                    if self.wall_clock_breakdown():
                        module.wall_clock_breakdown = True
                if isinstance(module, MOELayer):
                    self.moe_layers.append(module)
                    if self.wall_clock_breakdown():
                        module.wall_clock_breakdown = True

        # Pass the mpu from here to groups. For subsequent use, just query groups
        if self.mpu is not None:
            groups.mpu = self.mpu

        # Set deepspeed parallelism spec. for the model including expert parallelism
        for _, module in self.module.named_modules():
            if hasattr(module, 'set_deepspeed_parallelism'):
                module.set_deepspeed_parallelism()

        # Query the groups module to get information about various parallel groups
        self.data_parallel_group = groups._get_data_parallel_group()
        self.dp_world_size = groups._get_data_parallel_world_size()
        self.mp_world_size = groups._get_model_parallel_world_size()
        self.expert_parallel_group = groups._get_expert_parallel_group_dict()
        self.expert_data_parallel_group = groups._get_expert_data_parallel_group_dict()

        if not self.amp_enabled():
            self._broadcast_model()

    # check if parameters are duplicated in optimizer param_groups
    def _check_for_duplicates(self, optimizer):
        for name, param in self.module.named_parameters():
            param_id = id(param)

            def ids_list(group):
                return [id(param) for param in group]

            occurrence = sum([
                ids_list(group['params']).count(param_id) if param_id in ids_list(group['params']) else 0
                for group in optimizer.param_groups
            ])
            assert occurrence <= 1, f"Parameter with name: {name} occurs multiple times in optimizer.param_groups. Make sure it only appears once to prevent undefined behavior."

    def _do_optimizer_sanity_check(self, basic_optimizer):
        model_dtype, grad_accum_dtype = self.get_data_types()
        zero_enabled = self.zero_optimization()
        amp_enabled = self.amp_enabled()
        # config based assertions
        assert (
            not (amp_enabled and zero_enabled)
        ), "Amp and ZeRO are not currently compatible, please use (legacy) fp16 mode which performs similar to amp opt_mode=O2"
        if zero_enabled:
            if not is_zero_supported_optimizer(basic_optimizer):
                assert (
                    self.zero_allow_untested_optimizer()
                ), 'You are using an untested ZeRO Optimizer. Please add <"zero_allow_untested_optimizer": true> in the configuration file to use it.'

                if self.global_rank == 0:
                    logger.warning("**** You are using ZeRO with an untested optimizer, proceed with caution *****")

            if model_dtype == torch.bfloat16 and grad_accum_dtype == torch.float32 and self.zero_optimization_stage(
            ) == 1:
                return BFLOAT16

            if model_dtype != grad_accum_dtype:
                raise NotImplementedError(
                    "Model data type and gradient accumulation data type must be equal to use ZeRO")
            return ZERO_OPTIMIZATION
        elif amp_enabled:
            if model_dtype != grad_accum_dtype:
                raise NotImplementedError(
                    "Model data type and gradient accumulation data type must be equal to use Amp")
            if model_dtype == torch.bfloat16 or model_dtype == torch.float16:
                raise NotImplementedError("Cannot enable both amp with (legacy) fp16 or bfloat16 mode")
            try:
                logger.info("Initializing Apex amp from: {}".format(amp.__path__))
            except NameError:
                # If apex/amp is available it will be imported above
                raise RuntimeError("Unable to import apex/amp, please make sure it is installed")
            return AMP
        # data type checks
        elif model_dtype == grad_accum_dtype:
            if model_dtype == torch.bfloat16:
                raise NotImplementedError(
                    "Bfloat16 wrapper must use a gradient accumulation type of fp32, enable ZeRO to use Bfloat16 gradient accumulation"
                )
            if model_dtype == torch.float16:
                return FP16
            # else optimizer_wrapper = None
        elif model_dtype == torch.bfloat16 and grad_accum_dtype == torch.float32:
            return BFLOAT16
        else:
            raise NotImplementedError("unsupported mix of model dtype and gradient accumulation type")

        return None

    # Configure optimizer
    def _configure_optimizer(self, client_optimizer, model_parameters):
        if client_optimizer is not None:
            if isinstance(client_optimizer, tuple(self._supported_optims())):
                client_optimizer.param_groups[:] = [
                    pg for pg in client_optimizer.param_groups if len(pg["params"]) != 0
                ]
                log_dist("Removing param_group that has no 'params' in the client Optimizer", ranks=[0])

                basic_optimizer = client_optimizer
                log_dist('Using client Optimizer as basic optimizer', ranks=[0])
            else:
                basic_optimizer = client_optimizer(model_parameters)
                log_dist('Using client callable to create basic optimizer', ranks=[0])

            if self.zero_use_cpu_optimizer() and not isinstance(basic_optimizer, deepspeed.ops.adam.DeepSpeedCPUAdam):
                if self.zero_force_ds_cpu_optimizer():
                    msg = f'You are using ZeRO-Offload with a client provided optimizer ({type(basic_optimizer)}) which in most cases will yield poor performance. Please either use deepspeed.ops.adam.DeepSpeedCPUAdam or set an optimizer in your ds-config (https://www.deepspeed.ai/docs/config-json/#optimizer-parameters). If you really want to use a custom optimizer w. ZeRO-Offload and understand the performance impacts you can also set <"zero_force_ds_cpu_optimizer": false> in your configuration file.'
                    raise ZeRORuntimeException(msg)
        else:
            basic_optimizer = self._configure_basic_optimizer(model_parameters)
            log_dist(f"Using DeepSpeed Optimizer param name {self.optimizer_name()} as basic optimizer", ranks=[0])

        self._check_for_duplicates(basic_optimizer)

        self.basic_optimizer = basic_optimizer
        #log_dist("Basic Optimizer = {}".format(basic_optimizer.__class__.__name__), ranks=[0])
        provider_name = type(basic_optimizer).__module__.split('.')[0]
        optimizer_name = basic_optimizer.__class__.__name__

        if 'Fuse' or 'fuse' in optimizer_name:
            fuse_status = 'Fused'
        else:
            fuse_status = 'NonFused'
        self.full_basic_optimizer = f'{provider_name}_{optimizer_name}_{fuse_status}'
        log_dist("Detailed Optimizer Information: {}".format(self.full_basic_optimizer), ranks=[0])

        optimizer_wrapper = self._do_optimizer_sanity_check(basic_optimizer)

        if optimizer_wrapper == ZERO_OPTIMIZATION:
            self.optimizer = self._configure_zero_optimizer(basic_optimizer)
        elif optimizer_wrapper == AMP:
            amp_params = self.amp_params()
            log_dist(f"Initializing AMP with these params: {amp_params}", ranks=[0])
            model, self.optimizer = amp.initialize(self.module, basic_optimizer, **amp_params)
            self._set_client_model(model)
            self._broadcast_model()
            # TODO: maybe need to broadcast experts differently?
        elif optimizer_wrapper == FP16:
            self.optimizer = self._configure_fp16_optimizer(basic_optimizer)
        elif optimizer_wrapper == BFLOAT16:
            self.optimizer = self._configure_bf16_optimizer(basic_optimizer)
        else:
            self.optimizer = basic_optimizer

        log_dist("DeepSpeed Final Optimizer = {}".format(self.optimizer_name()), ranks=[0])

        self.compression_scheduler = self._configure_compression_scheduler()
        self.quantizer = self._configure_quantization()

    def _configure_basic_optimizer(self, model_parameters):
        optimizer_parameters = self.optimizer_params()
        if optimizer_parameters is None:
            optimizer_parameters = {}
        # print(optimizer_parameters.keys())
        if "max_grad_norm" in optimizer_parameters.keys():
            raise ValueError(
                "'max_grad_norm' is not supported as an optimizer parameter, please switch to using the deepspeed parameter 'gradient_clipping' see: https://www.deepspeed.ai/docs/config-json/#gradient-clipping for more details"
            )

        if self.optimizer_name() in [ADAM_OPTIMIZER, ADAMW_OPTIMIZER]:
            torch_adam = optimizer_parameters.pop(TORCH_ADAM_PARAM, False)
            adam_w_mode = optimizer_parameters.pop(ADAM_W_MODE, ADAM_W_MODE_DEFAULT)

            # Optimizer name of Adam forces AdamW logic unless adam_w_mode is explicitly set
            effective_adam_w_mode = self.optimizer_name() == ADAMW_OPTIMIZER or adam_w_mode

            if torch_adam:
                if not effective_adam_w_mode:
                    optimizer = torch.optim.Adam(model_parameters, **optimizer_parameters)
                else:
                    optimizer = torch.optim.AdamW(model_parameters, **optimizer_parameters)
            else:
                if self.zero_use_cpu_optimizer():
                    from deepspeed.ops.adam import DeepSpeedCPUAdam
                    optimizer = DeepSpeedCPUAdam(model_parameters,
                                                 **optimizer_parameters,
                                                 adamw_mode=effective_adam_w_mode)
                else:
                    from deepspeed.ops.adam import FusedAdam

                    optimizer = FusedAdam(
                        model_parameters,
                        **optimizer_parameters,
                        adam_w_mode=effective_adam_w_mode,
                    )

        elif self.optimizer_name() == ADAGRAD_OPTIMIZER:
            if self.zero_use_cpu_optimizer():
                from deepspeed.ops.adagrad import DeepSpeedCPUAdagrad
                optimizer = DeepSpeedCPUAdagrad(model_parameters, **optimizer_parameters)
            else:
                optimizer = torch.optim.Adagrad(model_parameters, **optimizer_parameters)
        elif self.optimizer_name() == LAMB_OPTIMIZER:
            from deepspeed.ops.lamb import FusedLamb

            optimizer = FusedLamb(model_parameters, **optimizer_parameters)
        elif self.optimizer_name() == ONEBIT_ADAM_OPTIMIZER:
            assert not self.zero_optimization(), "1bit-Adam is not compatible with ZeRO"
            from deepspeed.runtime.fp16.onebit.adam import OnebitAdam

            optimizer = OnebitAdam(model_parameters, self, **optimizer_parameters)
            if not self.fp16_enabled():
                logger.warning(f"Currently the convergence of 1-bit Adam is only verified under FP16")
        elif self.optimizer_name() == ZERO_ONE_ADAM_OPTIMIZER:
            assert not self.zero_optimization(), "0/1 Adam is not compatible with ZeRO"
            from deepspeed.runtime.fp16.onebit.zoadam import ZeroOneAdam

            optimizer = ZeroOneAdam(model_parameters, self, **optimizer_parameters)
            if not self.fp16_enabled():
                logger.warning(f'Currently the convergence of 0/1 Adam is only verified under FP16')
        elif self.optimizer_name() == ONEBIT_LAMB_OPTIMIZER:
            assert not self.zero_optimization(), "1bit-Lamb is not compatible with ZeRO"
            from deepspeed.runtime.fp16.onebit.lamb import OnebitLamb

            optimizer = OnebitLamb(model_parameters, self, **optimizer_parameters)
            if not self.fp16_enabled():
                logger.warning(f"Currently the convergence of 1-bit Lamb is only verified under FP16")
        else:
            torch_optimizer = getattr(torch.optim, self.optimizer_name())
            optimizer = torch_optimizer(model_parameters, **optimizer_parameters)
        return optimizer

    def _configure_compression_scheduler(self):
        return compression_scheduler(self.module, self._config.compression_config)

    def _configure_random_ltd_scheduler(self, configs):
        return RandomLTDScheduler(configs)

    def _configure_quantization(self):
        (
            quantize_weight_in_forward,
            quantize_enabled,
            q_groups,
            q_mixed_fp16,
            q_change_ratio,
            q_type,
            q_rounding,
            q_verbose,
            use_quantizer_kernel,
        ) = self.quantize_training()
        if quantize_enabled and not quantize_weight_in_forward:
            assert self.fp16_enabled(
            ), "MoQ (quantize in optimization step) weight quantization is only supported for FP16"
        quantizer = None
        if quantize_enabled and not quantize_weight_in_forward:
            from deepspeed.runtime.quantize import Quantizer

            quantizer = Quantizer(
                q_groups,
                q_mixed_fp16,
                q_change_ratio,
                q_type,
                q_rounding,
                q_verbose,
                self.eigenvalue_enabled(),
                use_quantizer_kernel,
                self.eigenvalue_layer_num() if self.eigenvalue_enabled() else 0,
            )
        return quantizer

    def _configure_fp16_optimizer(self, optimizer):
        initial_dynamic_scale = self.initial_dynamic_scale()
        dynamic_loss_args = self.dynamic_loss_scale_args()
        clip_grad = self.gradient_clipping()
        if APEX_INSTALLED:
            fused_opts = (apex.optimizers.FusedAdam, FusedAdam)
        else:
            fused_opts = FusedAdam
        if isinstance(optimizer, fused_opts) \
                or self.optimizer_name() in [ONEBIT_ADAM_OPTIMIZER, ZERO_ONE_ADAM_OPTIMIZER]:
            if self.dynamic_loss_scale():
                log_dist(f'Creating fp16 optimizer with dynamic loss scale', ranks=[0])
                timers = self.timers if self.wall_clock_breakdown() else None
                optimizer = FP16_Optimizer(
                    optimizer,
                    deepspeed=self,
                    dynamic_loss_scale=True,
                    initial_dynamic_scale=initial_dynamic_scale,
                    dynamic_loss_args=dynamic_loss_args,
                    mpu=self.mpu,
                    clip_grad=clip_grad,
                    fused_adam_legacy=self.optimizer_legacy_fusion(),
                    timers=timers,
                    has_moe_layers=self.has_moe_layers,
                )
            else:
                log_dist(f'Creating fp16 optimizer with static loss scale: {self.loss_scale()}', ranks=[0])
                optimizer = FP16_Optimizer(
                    optimizer,
                    deepspeed=self,
                    static_loss_scale=self.loss_scale(),
                    mpu=self.mpu,
                    clip_grad=clip_grad,
                    fused_adam_legacy=self.optimizer_legacy_fusion(),
                    has_moe_layers=self.has_moe_layers,
                )
        else:
            log_dist(f'Creating fp16 unfused optimizer with dynamic loss scale', ranks=[0])
            optimizer = FP16_UnfusedOptimizer(
                optimizer,
                deepspeed=self,
                static_loss_scale=self.loss_scale(),
                dynamic_loss_scale=self.dynamic_loss_scale(),
                dynamic_loss_args=dynamic_loss_args,
                mpu=self.mpu,
                clip_grad=clip_grad,
                fused_lamb_legacy=self.optimizer_name() == LAMB_OPTIMIZER,
            )

        return optimizer

    def _configure_bf16_optimizer(self, optimizer):
        clip_grad = self.gradient_clipping()

        if optimizer is None:
            optimizer = DummyOptim(list(self.module.parameters()))

        log_dist('Creating BF16 optimizer', ranks=[0])

        timers = self.timers if self.wall_clock_breakdown() else None
        optimizer = BF16_Optimizer(optimizer,
                                   self.param_names,
                                   mpu=self.mpu,
                                   clip_grad=clip_grad,
                                   allgather_bucket_size=self.zero_allgather_bucket_size(),
                                   dp_process_group=self.data_parallel_group,
                                   timers=timers)

        return optimizer

    def _configure_zero_optimizer(self, optimizer):
        zero_stage = self.zero_optimization_stage()
        mics_shard_size = self.mics_shard_size()

        model_dtype, grad_accum_dtype = self.get_data_types()
        timers = self.timers if self.wall_clock_breakdown() else None

        if optimizer is None:
            optimizer = DummyOptim(list(self.module.parameters()))

        if self.zero_legacy_stage1():
            raise Exception(
                "The deprecated version of ZeRO Stage 1 is not supported in deepspeed >= 0.5.9. Please downgrade to a version less than 0.5.9 if you need to use this deprecated version of ZeRO."
            )

        if zero_stage <= ZeroStageEnum.gradients:
            overlap_comm = self.zero_overlap_comm()
            contiguous_gradients = self.zero_contiguous_gradients()
            round_robin_gradients = self.zero_round_robin_gradients()
            assert not isinstance(optimizer, DummyOptim), "zero stage {} requires an optimizer".format(zero_stage)

            log_dist(f'Creating {model_dtype} ZeRO stage {zero_stage} optimizer', ranks=[0])
            # Overlap and contiguous grads are meaningless in stage 1 and are ignored
            if zero_stage == ZeroStageEnum.optimizer_states:
                overlap_comm = False
                round_robin_gradients = False
                # Non-MoE requires contiguous grads to be disabled w. stage 1
                if not self.has_moe_layers:
                    contiguous_gradients = False

            if isinstance(self.module, PipelineModule):
                if overlap_comm:
                    logger.warning("Pipeline parallelism does not support overlapped communication, will be disabled.")
                    overlap_comm = False
            optimizer = DeepSpeedZeroOptimizer(
                optimizer,
                self.param_names,
                timers=timers,
                static_loss_scale=self.loss_scale(),
                dynamic_loss_scale=self.dynamic_loss_scale(),
                dynamic_loss_args=self.dynamic_loss_scale_args(),
                clip_grad=self.gradient_clipping(),
                contiguous_gradients=contiguous_gradients,
                reduce_bucket_size=self.zero_reduce_bucket_size(),
                allgather_bucket_size=self.zero_allgather_bucket_size(),
                dp_process_group=self.data_parallel_group,
                expert_parallel_group=self.expert_parallel_group if self.has_moe_layers else None,
                expert_data_parallel_group=self.expert_data_parallel_group if self.has_moe_layers else None,
                reduce_scatter=self.zero_reduce_scatter(),
                overlap_comm=overlap_comm,
                cpu_offload=self.zero_cpu_offload(),
                mpu=self.mpu,
                postscale_gradients=self.postscale_gradients(),
                gradient_predivide_factor=self.gradient_predivide_factor(),
                gradient_accumulation_steps=self.gradient_accumulation_steps(),
                ignore_unused_parameters=self.zero_ignore_unused_parameters(),
                partition_grads=zero_stage == ZeroStageEnum.gradients,
                round_robin_gradients=round_robin_gradients,
                has_moe_layers=self.has_moe_layers,
                fp16_master_weights_and_gradients=self.fp16_master_weights_and_gradients(),
                communication_data_type=self.communication_data_type,
                elastic_checkpoint=self.zero_elastic_checkpoint())

        elif zero_stage == ZeroStageEnum.weights:
            assert not self.has_moe_layers, "MoE not supported with Stage 3"
            if isinstance(optimizer, DummyOptim):
                log_dist("Creating ZeRO Offload", ranks=[0])
                optimizer = DeepSpeedZeRoOffload(self.module,
                                                 timers=timers,
                                                 ds_config=self.config,
                                                 overlap_comm=self.zero_overlap_comm(),
                                                 prefetch_bucket_size=self.zero_prefetch_bucket_size(),
                                                 max_reuse_distance=self.zero_max_reuse_distance(),
                                                 max_live_parameters=self.zero_max_live_parameters(),
                                                 param_persistence_threshold=self.zero_param_persistence_threshold(),
                                                 model_persistence_threshold=self.zero_model_persistence_threshold(),
                                                 offload_param_config=self.zero_offload_param(),
                                                 mpu=self.mpu)
            else:
                log_dist(
                    f'Creating fp16 ZeRO stage {zero_stage} optimizer,'
                    f' MiCS is enabled {mics_shard_size>0},'
                    f' Hierarchical params gather {self._config.mics_hierarchial_params_gather}',
                    ranks=[0])
                if mics_shard_size > 0:
                    return self._return_mics_optimizer(optimizer, timers)

                log_dist(f'Creating {model_dtype} ZeRO stage {zero_stage} optimizer', ranks=[0])
                from deepspeed.runtime.zero.stage3 import DeepSpeedZeroOptimizer_Stage3
                optimizer = DeepSpeedZeroOptimizer_Stage3(
                    self.module,
                    optimizer,
                    timers=timers,
                    ds_config=self.config,
                    static_loss_scale=self.loss_scale(),
                    dynamic_loss_scale=self.dynamic_loss_scale(),
                    dynamic_loss_args=self.dynamic_loss_scale_args(),
                    clip_grad=self.gradient_clipping(),
                    contiguous_gradients=self.zero_contiguous_gradients(),
                    reduce_bucket_size=self.zero_reduce_bucket_size(),
                    prefetch_bucket_size=self.zero_prefetch_bucket_size(),
                    max_reuse_distance=self.zero_max_reuse_distance(),
                    max_live_parameters=self.zero_max_live_parameters(),
                    param_persistence_threshold=self.zero_param_persistence_threshold(),
                    model_persistence_threshold=self.zero_model_persistence_threshold(),
                    dp_process_group=self.data_parallel_group,
                    reduce_scatter=self.zero_reduce_scatter(),
                    overlap_comm=self.zero_overlap_comm(),
                    offload_optimizer_config=self.zero_offload_optimizer(),
                    offload_param_config=self.zero_offload_param(),
                    sub_group_size=self.zero_sub_group_size(),
                    mpu=self.mpu,
                    postscale_gradients=self.postscale_gradients(),
                    gradient_predivide_factor=self.gradient_predivide_factor(),
                    gradient_accumulation_steps=self.gradient_accumulation_steps(),
                    aio_config=self.aio_config(),
                    communication_data_type=self.communication_data_type)

        else:
            raise NotImplementedError("ZeRO stage {} not implemented".format(zero_stage))

        return optimizer

    def _return_mics_optimizer(self, basic_optimizer, timers):
        from deepspeed.runtime.zero.mics import MiCS_Optimizer
        optimizer = MiCS_Optimizer(self.module,
                                   basic_optimizer,
                                   timers=timers,
                                   ds_config=self.config,
                                   static_loss_scale=self.loss_scale(),
                                   dynamic_loss_scale=self.dynamic_loss_scale(),
                                   dynamic_loss_args=self.dynamic_loss_scale_args(),
                                   clip_grad=self.gradient_clipping(),
                                   contiguous_gradients=self.zero_contiguous_gradients(),
                                   reduce_bucket_size=self.zero_reduce_bucket_size(),
                                   prefetch_bucket_size=self.zero_prefetch_bucket_size(),
                                   max_reuse_distance=self.zero_max_reuse_distance(),
                                   max_live_parameters=self.zero_max_live_parameters(),
                                   param_persistence_threshold=self.zero_param_persistence_threshold(),
                                   model_persistence_threshold=self.zero_model_persistence_threshold(),
                                   dp_process_group=self.data_parallel_group,
                                   reduce_scatter=self.zero_reduce_scatter(),
                                   overlap_comm=self.zero_overlap_comm(),
                                   offload_optimizer_config=self.zero_offload_optimizer(),
                                   offload_param_config=self.zero_offload_param(),
                                   sub_group_size=self.zero_sub_group_size(),
                                   mpu=self.mpu,
                                   postscale_gradients=self.postscale_gradients(),
                                   gradient_predivide_factor=self.gradient_predivide_factor(),
                                   gradient_accumulation_steps=self.gradient_accumulation_steps(),
                                   aio_config=self.aio_config(),
                                   communication_data_type=self.communication_data_type)
        return optimizer

    def _configure_eigenvalue(self):
        eigenvalue = Eigenvalue(
            verbose=self.eigenvalue_verbose(),
            max_iter=self.eigenvalue_max_iter(),
            tol=self.eigenvalue_tol(),
            stability=self.eigenvalue_stability(),
            gas_boundary_resolution=self.eigenvalue_gas_boundary_resolution(),
            layer_name=self.eigenvalue_layer_name(),
            layer_num=self.eigenvalue_layer_num(),
        )

        return eigenvalue

    def _configure_progressive_layer_drop(self):
        pld = ProgressiveLayerDrop(theta=self.pld_theta(), gamma=self.pld_gamma())

        return pld

    def _configure_curriculum_scheduler_legacy(self):
        scheduler = CurriculumScheduler(self.curriculum_params_legacy())
        return scheduler

    @staticmethod
    def is_map_style_dataset(obj):
        return hasattr(obj, "__getitem__") and hasattr(obj, "__len__")

    @staticmethod
    def is_iterable_style_dataset(obj):
        return isinstance(obj, torch.utils.data.IterableDataset)  # hasattr(obj, "__iter__") should work as well

    def dataloader_drop_last(self):
        return self._config.dataloader_drop_last

    def was_step_applied(self) -> bool:
        """Returns True if the latest ``step()`` produced in parameter updates.
        Note that a ``False`` return is not an error condition. Steps are frequently
        no-ops, such as between gradient accumulation boundaries or when overflows
        occur.
        Returns:
            bool: Whether the latest ``step()`` modified model parameters.
        """
        return self._step_applied

    def deepspeed_io(self,
                     dataset,
                     batch_size=None,
                     route=ROUTE_TRAIN,
                     pin_memory=True,
                     data_sampler=None,
                     collate_fn=None,
                     num_local_io_workers=None):
        if not (self.is_map_style_dataset(dataset) or self.is_iterable_style_dataset(dataset)):
            raise ValueError("Training data must be a torch Dataset")

        if batch_size is None:
            batch_size = self.train_micro_batch_size_per_gpu()

        if collate_fn is None:
            collate_fn = self.collate_fn

        # Currently we only use timer in train route
        deepspeed_io_timer = None
        if route == ROUTE_TRAIN:
            deepspeed_io_timer = self.tput_timer

        # If mpu is provided, forward world size and parallel rank to sampler.
        data_parallel_world_size = self.dp_world_size
        data_parallel_rank = self.global_rank
        if self.mpu is not None:
            data_parallel_world_size = self.mpu.get_data_parallel_world_size()
            data_parallel_rank = self.mpu.get_data_parallel_rank()

        if data_sampler is None and (route == ROUTE_PREDICT or route == ROUTE_EVAL):
            data_sampler = torch.utils.data.DistributedSampler(
                dataset,
                num_replicas=data_parallel_world_size,
                rank=data_parallel_rank,
                shuffle=False,
            )

        deepspeed_dataloader_config = {}
        if self.curriculum_learning_enabled():
            deepspeed_dataloader_config = {
                CURRICULUM_LEARNING: self.curriculum_learning_enabled(),
                DATA_EFFICIENCY: self.data_efficiency_config(),
                DATA_PARALLEL_GROUP: self.data_parallel_group,
                GRADIENT_ACCUMULATION_STEPS: self.gradient_accumulation_steps(),
                GLOBAL_RANK: self.global_rank,
                DATA_SAMPLING_NUM_WORKERS: self.data_sampling_config()[DATA_SAMPLING_NUM_WORKERS]
            }

        return DeepSpeedDataLoader(dataset=dataset,
                                   batch_size=batch_size,
                                   pin_memory=pin_memory,
                                   collate_fn=collate_fn,
                                   local_rank=self.local_rank,
                                   tput_timer=deepspeed_io_timer,
                                   num_local_io_workers=num_local_io_workers,
                                   data_sampler=data_sampler,
                                   data_parallel_world_size=data_parallel_world_size,
                                   data_parallel_rank=data_parallel_rank,
                                   dataloader_drop_last=self.dataloader_drop_last(),
                                   deepspeed_dataloader_config=deepspeed_dataloader_config)

    def train(self, mode=True):
        r""""""

        self.warn_unscaled_loss = True
        self.module.train(mode)

    def eval(self):
        r""""""

        self.warn_unscaled_loss = True
        self.module.train(False)

    def _scale_loss_by_gas(self, prescaled_loss):
        if isinstance(prescaled_loss, torch.Tensor):
            scaled_loss = prescaled_loss / self.gradient_accumulation_steps()
        elif isinstance(prescaled_loss, tuple) or isinstance(prescaled_loss, list):
            scaled_loss = []
            for l in prescaled_loss:
                if isinstance(l, torch.Tensor):
                    scaled_loss.append(l / self.gradient_accumulation_steps())
                else:
                    scaled_loss.append(l)
        else:
            scaled_loss = prescaled_loss
            if self.warn_unscaled_loss:
                logger.warning(f"DeepSpeed unable to scale loss because of type: {type(prescaled_loss)}")
                self.warn_unscaled_loss = False

        return scaled_loss

    @instrument_w_nvtx
    def forward(self, *inputs, **kwargs):
        r"""Execute forward propagation
        Arguments:
            *inputs: Variable length input list
            **kwargs: variable length keyword arguments
        """

        if self.autotuning_profile_model_info():
            ma = get_ma_status()
        else:
            see_memory_usage("Engine before forward", force=self.memory_breakdown())

        flops_profiler_active = (self.flops_profiler_enabled()
                                 and self.global_steps == self.flops_profiler_profile_step() and self.global_rank == 0)

        # used to check quantization happens at step 0!
        if self.global_steps == 0 and hasattr(self, "compression_scheduler"):
            self.compression_scheduler.step(step_zero_check=True)
            if self.quantizer:
                tensor_to_quantize = self.optimizer.bit16_groups if self.zero_optimization_stage(
                ) == 2 else self.optimizer.fp16_groups
                if self.compression_scheduler.weight_quantization_enabled:
                    self.quantizer.quantize(
                        tensor_to_quantize,
                        (self.optimizer.overflow if self.fp16_enabled() else False),
                        self.eigenvalue_enabled(),
                        None,
                    )

        if flops_profiler_active:
            self.flops_profiler.start_profile(ignore_list=None)

        if self.module.training:
            if self.progressive_layer_drop:
                kwargs.update(self.progressive_layer_drop.get_state())

        if self.__class__.__name__ != "PipelineEngine":
            # TODO: The above if condition is a HACK since for PipelineEngine
            # it's difficult to inject argument in forward pass.
            if self.module.training and self.curriculum_enabled_legacy():
                self.curriculum_scheduler_legacy.update_difficulty(self.global_steps + 1)
                if self.curriculum_params_legacy()["curriculum_type"] == "seqlen":
                    kwargs.update({"curriculum_seqlen": self.curriculum_scheduler_legacy.get_current_difficulty()})

        if self.module.training and self.random_ltd_enabled():
            self.random_ltd_scheduler.update_seq(self.global_steps)

        if self.zero_optimization_partition_weights():
            # Enable automated discovery of external parameters by indicating that
            # we are in a forward pass.
            for module in self.module.modules():
                module._parameters._in_forward = True

        self._start_timers(self.engine_timers.forward_timers)

        if self.training_dataloader is None:
            self.tput_timer.start()

        if self.fp16_auto_cast():
            inputs = self._cast_inputs_half(inputs)

        loss = self.module(*inputs, **kwargs)

        if self.zero_optimization_partition_weights():
            # Disable automated discovery of external parameters
            for module in self.module.modules():
                module._parameters._in_forward = False

        self._stop_timers(self.engine_timers.forward_timers)

        if flops_profiler_active:
            self.flops_profiler.stop_profile()

        if self.autotuning_profile_model_info():
            activation_mem = get_ma_status() - ma
            self.autotuning_model_info["activation_mem_per_gpu"] = activation_mem
            print_json_dist(self.autotuning_model_info, [0], path=self.autotuning_model_info_path())
            exit()
        else:
            see_memory_usage("Engine after forward", force=self.memory_breakdown())
        return loss

    def _cast_inputs_half(self, inputs):
        if isinstance(inputs, (list, tuple)):
            new_inputs = []
            for v in inputs:
                new_inputs.append(self._cast_inputs_half(v))
            return inputs.__class__(new_inputs)
        elif isinstance(inputs, dict):
            new_inputs = {}
            for k, v in inputs.items():
                new_inputs[k] = self._cast_inputs_half(v)
            return new_inputs
        elif hasattr(inputs, 'half'):
            return inputs.half()
        else:
            return inputs

    def print_forward_breakdown(self, fwd_time):
        gate_time = 0.0
        moe_time = 0.0
        falltoall = 0.0
        salltoall = 0.0

        for gate in self.gate_modules:
            #logger.info(f"Individual TopK gate time: {gate.gate_time:.2f} ms")
            gate_time += gate.gate_time

        for l in self.moe_layers:
            #logger.info(f"MoE layer; total: {l.time_moe:.2f} ms, first alltoall: {l.time_falltoall:.2f}, second alltoall: {l.time_salltoall:.2f}")
            moe_time += l.time_moe
            falltoall += l.time_falltoall
            salltoall += l.time_salltoall

        # TODO: Allreduce/average them across ranks for more accurate timing.

        # if deepspeed.comm.get_rank() == 0:
        log_dist(
            f"rank={dist.get_rank()} time (ms) | forward: {fwd_time:.2f} (forward_moe: {moe_time:.2f}, 1st alltoall: {falltoall:.2f}, 2nd alltoall: {salltoall:.2f}, top-k: {gate_time:.2f})",
            ranks=[0])

    @instrument_w_nvtx
    def allreduce_gradients(self, bucket_size=MEMORY_OPT_ALLREDUCE_SIZE):
        assert not (self.bfloat16_enabled() and self.pipeline_parallelism), \
            f'allreduce_gradients() is not valid when bfloat+pipeline_parallelism is enabled'

        # Pass (PP) gas boundary flag to optimizer (required for zero)
        self.optimizer.is_gradient_accumulation_boundary = self.is_gradient_accumulation_boundary()
        # ZeRO stage >= 2 communicates during non gradient accumulation boundaries as well
        if self.zero_optimization_partition_gradients():
            self.optimizer.overlapping_partition_gradients_reduce_epilogue()

        # Communicate only at gradient accumulation boundaries
        elif self.is_gradient_accumulation_boundary():
            if self.zero_optimization_stage() == ZeroStageEnum.optimizer_states and hasattr(
                    self.optimizer, 'reduce_gradients'):
                self.optimizer.reduce_gradients(pipeline_parallel=self.pipeline_parallelism)
            else:
                self.buffered_allreduce_fallback(elements_per_buffer=bucket_size)

    @instrument_w_nvtx
    def backward(self, loss, allreduce_gradients=True, release_loss=False, retain_graph=False, scale_wrt_gas=True):
        r"""Execute backward pass on the loss
        Arguments:
            loss: Torch tensor on which to execute backward propagation
            allreduce_gradients: is deprecated, ignored, and will soon be removed'
            retain_graph: bool, default: false
                forward on user defined choice of retain_graph
        """

        see_memory_usage("Engine before backward", force=self.memory_breakdown())

        if self.scale_wrt_gas is not None:
            scale_wrt_gas = self.scale_wrt_gas

        if not allreduce_gradients:
            logger.warning(f"Argument `allreduce_gradients` is deprecated, ignored, and will soon be removed")

        # scale loss w.r.t. gradient accumulation if needed
        if self.gradient_accumulation_steps() > 1 and scale_wrt_gas:
            loss = self._scale_loss_by_gas(loss.float())

        # Log training Loss
        if self.monitor.enabled:
            if self.is_gradient_accumulation_boundary():
                if self.global_rank == 0:
                    self.summary_events = [(
                        f"Train/Samples/train_loss",
                        sum(self.losses) / self.gradient_accumulation_steps(),
                        self.global_samples,
                    )]
                    self.monitor.write_events(self.summary_events)

        if self.is_gradient_accumulation_boundary():
            self.losses = []
        else:
            self.losses.append(loss.mean().item())

        self._start_timers(self.engine_timers.backward_timers)

        assert self.optimizer is not None and not isinstance(self.optimizer, DummyOptim), \
            "must provide optimizer during init in order to use backward"

        self._start_timers(self.engine_timers.backward_inner_timers)

        if self.zero_optimization():
            self.optimizer.is_gradient_accumulation_boundary = self.is_gradient_accumulation_boundary()
            self.optimizer.backward(loss, retain_graph=retain_graph)
        elif self.amp_enabled():
            # AMP requires delaying unscale when inside gradient accumulation boundaries
            # https://nvidia.github.io/apex/advanced.html#gradient-accumulation-across-iterations
            delay_unscale = not self.is_gradient_accumulation_boundary()
            with amp.scale_loss(loss, self.optimizer, delay_unscale=delay_unscale) as scaled_loss:
                scaled_loss.backward(retain_graph=retain_graph)
        elif self.fp16_enabled():
            if self.eigenvalue_enabled():
                self.optimizer.backward(loss, create_graph=True, retain_graph=True)
            else:
                self.optimizer.backward(loss, retain_graph=retain_graph)
        elif self.bfloat16_enabled():
            self.optimizer.backward(loss)
        else:
            if self.eigenvalue_enabled():
                loss.backward(create_graph=True, retain_graph=True)
            else:
                loss.backward(retain_graph=retain_graph)

        self._stop_timers(self.engine_timers.backward_inner_timers)

        self._start_timers(self.engine_timers.backward_reduce_timers)

        if allreduce_gradients and self.enable_backward_allreduce:
            # Traditional code path that allreduces the module parameter grads
            self.allreduce_gradients()

        self._stop_timers(self.engine_timers.backward_reduce_timers)

        self._stop_timers(self.engine_timers.backward_timers)

        if release_loss:
            # loss.data = None
            pass

        see_memory_usage("Engine after backward", force=self.memory_breakdown())

        return loss

    def is_gradient_accumulation_boundary(self):
        """
        Query whether the current micro-batch is at the boundary of
        gradient accumulation, and thus will trigger gradient reductions and
        an optimizer step.

        Returns:
            bool: if the current step is a gradient accumulation boundary.

        """
        if self._is_gradient_accumulation_boundary is None:
            return (self.micro_steps + 1) % \
                self.gradient_accumulation_steps() == 0
        else:
            return self._is_gradient_accumulation_boundary

    def set_gradient_accumulation_boundary(self, is_boundary):
        """
        Manually overrides the DeepSpeed engine's gradient accumulation boundary state, this is an optional
        feature and should be used with care. The state should be set before to the intended
        value before each forward/backward. The final fordward/backward should have the
        boundary state set to True. This style allows client code to only call engine.step() once after all
        the gradient accumulation passes are complete. See example below:
        .. code-block:: python
        engine.set_gradient_accumulation_boundary(False)
        for _ in range(gradient_accumulation_steps - 1):
            micro_batch = next(data_loader)
            loss = engine(micro_batch)
            engine.backward(loss)
        engine.set_gradient_accumulation_boundary(True)
        micro_batch = next(data_loader)
        loss = engine(micro_batch)
        engine.backward(loss)
        engine.step()
        Arguments:
            is_boundary (bool): are we at a gradient accumulation boundary or not?
        """
        self._is_gradient_accumulation_boundary = is_boundary
        self.optimizer.is_gradient_accumulation_boundary = is_boundary

    def zero_grad(self):
        """
        Zero parameter grads.
        """
        for param_name, param in self.module.named_parameters():
            param.grad = None

    def clip_fp32_gradients(self):
        clip_grad_norm_(parameters=self.module.parameters(), max_norm=self.gradient_clipping(), mpu=self.mpu)

    def _take_model_step(self, lr_kwargs, block_eigenvalue={}):
        if self.gradient_clipping() > 0.0:
            if not (self.fp16_enabled() or self.bfloat16_enabled() or self.amp_enabled() or self.zero_optimization()):
                self.clip_fp32_gradients()
            elif self.amp_enabled():
                # AMP's recommended way of doing clipping
                # https://nvidia.github.io/apex/advanced.html#gradient-clipping
                master_params = amp.master_params(self.optimizer)
                clip_grad_norm_(parameters=master_params, max_norm=self.gradient_clipping(), mpu=self.mpu)
        self.optimizer.step()

        if hasattr(self.optimizer, '_global_grad_norm'):
            self._global_grad_norm = self.optimizer._global_grad_norm

        # Quantize the updated parameter if there is no overflow
        if self.quantizer:
            tensor_to_quantize = self.optimizer.bit16_groups if self.zero_optimization_stage(
            ) == 2 else self.optimizer.fp16_groups
            if self.compression_scheduler.weight_quantization_enabled:
                self.quantizer.quantize(
                    tensor_to_quantize,
                    (self.optimizer.overflow if self.fp16_enabled() else False),
                    self.eigenvalue_enabled(),
                    block_eigenvalue,
                )
        # zero grad in basic optimizer could be unreliable and may not exhibit
        # the behavior that we want
        if self.bfloat16_enabled():
            # TODO: Temporary until bf16_optimizer and zero_optimizer are integrated
            if self.zero_optimization() and hasattr(self.optimizer, "zero_grad"):
                self.optimizer.zero_grad()
            else:
                pass
        elif self.zero_optimization() or self.fp16_enabled() or self.amp_enabled():
            self.optimizer.zero_grad()
        else:
            self.zero_grad()

        report_progress = self.global_rank == 0 if self.global_rank else True

        # Check overflow here since in DS fp16 optimizer, the overflow is updated in above step() function.
        overflow = False
        if hasattr(self.optimizer, "overflow"):
            overflow = self.optimizer.overflow
        self._step_applied = not overflow

        if overflow:
            self.skipped_steps += 1
        else:
            self.compression_scheduler.step()
            if self.lr_scheduler is not None:
                try:
                    self.lr_scheduler.step(**(lr_kwargs or {}))
                except TypeError:
                    # XXX Hack to work with Megatron 2.0 and DeepSpeed pipelines.
                    # We don't currently have a way to specify lr_kwargs from
                    # pipe_engine.train_batch()
                    self.lr_scheduler.step(increment=self.train_batch_size())

        if report_progress and (self.global_steps + 1) % self.steps_per_print() == 0:
            self._report_progress(self.global_steps + 1)

        self.global_steps += 1
        self.global_samples += self.train_batch_size()

    def step(self, lr_kwargs=None):
        r"""Execute the weight update step after forward and backward propagation
        on effective_train_batch.
        """
        see_memory_usage("Engine before step", force=self.memory_breakdown())

        # Check early because self.global_steps is incremented at some point here.
        # TODO: Delay self.global_steps increment until very end of this function.
        flops_profiler_active = self.flops_profiler_enabled(
        ) and self.global_steps == self.flops_profiler_profile_step() and self.global_rank == 0

        self._start_timers(self.engine_timers.step_timers)

        assert self.optimizer is not None and not isinstance(self.optimizer, DummyOptim), \
            "must provide optimizer during init in order to use step"

        report_progress = False

        self._step_applied = False  # assume False, will flip to True

        # Update the model when we reach gradient accumulation boundaries
        if self.is_gradient_accumulation_boundary():
            self.gas_boundary_ctr += 1

            if (self.eigenvalue_enabled() and (self.gas_boundary_ctr % self.eigenvalue_gas_boundary_resolution() == 0)
                    and self.quantizer.any_precision_switch()):
                log_dist(f"computing eigenvalue...", ranks=[0])
                self.block_eigenvalue = self.eigenvalue.compute_eigenvalue(self.module, self.device,
                                                                           self.optimizer.cur_scale)

            if self.progressive_layer_drop:
                self.progressive_layer_drop.update_state(self.global_steps)

            if (self.eigenvalue_enabled() and not self.gas_boundary_ctr % self.eigenvalue_gas_boundary_resolution()
                    and self.quantizer.any_precision_switch()):
                self._take_model_step(lr_kwargs, self.block_eigenvalue)
            else:
                self._take_model_step(lr_kwargs)

            report_progress = self.global_rank == 0 if self.global_rank else True

        self.tput_timer.stop(global_step=self.is_gradient_accumulation_boundary(), report_speed=report_progress)

        self._stop_timers(self.engine_timers.step_timers)

        # Log learning rate
        if self.monitor.enabled:
            if self.is_gradient_accumulation_boundary():
                if self.global_rank == 0:
                    self.summary_events = [(f"Train/Samples/lr", self.get_lr()[0], self.global_samples)]

                    if self.fp16_enabled() and hasattr(self.optimizer, "cur_scale"):
                        self.summary_events.append((
                            f"Train/Samples/loss_scale",
                            self.optimizer.cur_scale,
                            self.global_samples,
                        ))

                    if (self.eigenvalue_enabled()
                            and not self.gas_boundary_ctr % self.eigenvalue_gas_boundary_resolution()):
                        ev_values = self.block_eigenvalue.values()
                        for i in range(len(ev_values)):
                            self.summary_events.append((
                                f"Train/Eigenvalues/ModelBlockParam_{i}",
                                self.ev_values[i][0],
                                self.global_samples,
                            ))
                    self.monitor.write_events(self.summary_events)

        # Check flops profiling
        if flops_profiler_active:
            if self.autotuning_enabled():
                self.flops = self.flops_profiler.get_total_flops() * 3
            else:
                self.flops_profiler.print_model_profile(
                    profile_step=self.global_steps,
                    module_depth=self.flops_profiler_module_depth(),
                    top_modules=self.flops_profiler_top_modules(),
                    detailed=self.flops_profiler_detailed(),
                    output_file=self.flops_profiler_output_file(),
                )
            self.flops_profiler.end_profile()

        if self.autotuning_enabled() and self.global_steps == (self.autotuning_end_profile_step() + 1):
            self._autotuning_exit()

        if self.wall_clock_breakdown():
            # Log micro timing and reset
            self.timers.log(names=self.engine_timers.micro_timers, memory_breakdown=self.memory_breakdown())

        if self.wall_clock_breakdown() or self.flops_profiler_enabled():
            # Log global timing and reset
            if self.is_gradient_accumulation_boundary():
                if self.monitor.enabled:
                    self._write_monitor()

                if self.has_moe_layers:
                    fwd_time = self.timers(FORWARD_GLOBAL_TIMER).elapsed(reset=False)
                    self.print_forward_breakdown(fwd_time=fwd_time)

                self.timers.log(self.engine_timers.global_timers)

        self.micro_steps += 1
        see_memory_usage("Engine after step", force=self.memory_breakdown())

    def _start_timers(self, timer_names):
        for name in timer_names:
            self.timers(name).start()

    def _stop_timers(self, timer_names):
        record = self.is_gradient_accumulation_boundary() and \
            self.flops_profiler_enabled() and \
                (self.global_steps >= self.flops_profiler_profile_step())
        for name in timer_names:
            self.timers(name).stop(record=record)

    def _autotuning_exit(self):
        if self.global_rank == 0:
            msg = self.timers.get_mean([
                FORWARD_GLOBAL_TIMER,
                BACKWARD_GLOBAL_TIMER,
                STEP_GLOBAL_TIMER,
            ], reset=False)
            titer = msg[FORWARD_GLOBAL_TIMER] + msg[BACKWARD_GLOBAL_TIMER] + msg[STEP_GLOBAL_TIMER]
            msg["latency"] = titer
            msg["FLOPS_per_gpu"] = self.flops * 1_000_000 * self.gradient_accumulation_steps() / titer
            msg["throughput"] = self.train_batch_size() * 1_000_000 / \
                msg["latency"]
            print_json_dist(msg, [0], path=self.autotuning_metric_path())
            log_dist(
                f"Wrote metrics to {self.autotuning_metric_path()}, {os.path.abspath(self.autotuning_metric_path())}",
                ranks=[0])
            import atexit
            atexit.register(print, "Autotuning: done with running current ds config.")
        exit()

    def _write_monitor(self):
        if self.global_rank == 0:
            self.summary_events = [
                (
                    f"Train/Samples/elapsed_time_ms_forward",
                    self.timers(FORWARD_GLOBAL_TIMER).elapsed(reset=False),
                    self.global_samples,
                ),
                (
                    f"Train/Samples/elapsed_time_ms_backward",
                    self.timers(BACKWARD_GLOBAL_TIMER).elapsed(reset=False),
                    self.global_samples,
                ),
                (
                    f"Train/Samples/elapsed_time_ms_backward_inner",
                    self.timers(BACKWARD_INNER_GLOBAL_TIMER).elapsed(reset=False),
                    self.global_samples,
                ),
                (
                    f"Train/Samples/elapsed_time_ms_backward_allreduce",
                    self.timers(BACKWARD_REDUCE_GLOBAL_TIMER).elapsed(reset=False),
                    self.global_samples,
                ),
                (
                    f"Train/Samples/elapsed_time_ms_step",
                    self.timers(STEP_GLOBAL_TIMER).elapsed(reset=False),
                    self.global_samples,
                ),
            ]
            self.monitor.write_events(self.summary_events)

    def _get_optimizer_param(self, param_name):
        result = []
        if not self.optimizer:
            return result
        for group in self.optimizer.param_groups:
            if param_name in group:
                result.append(group[param_name])
            else:
                result.append(0.0)
        return result

    def get_lr(self):
        return self._get_optimizer_param("lr")

    def get_type(self):
        return self._get_optimizer_param("type")

    def get_mom(self):
        if self.optimizer_name() in ["SGD", "RMSprop"]:
            return self._get_optimizer_param("momentum")
        else:
            return self._get_optimizer_param("betas")

    def get_pld_theta(self):
        if self.progressive_layer_drop:
            return self.progressive_layer_drop.get_theta()
        else:
            return None

    def _report_progress(self, step):
        lr = self.get_lr()
        mom = self.get_mom()
        log_dist(f"step={step}, skipped={self.skipped_steps}, lr={lr}, mom={mom}", ranks=[0])

    def allreduce_bucket(self, bucket, dp_group):
        tensor = self.flatten(bucket)

        tensor_to_allreduce = tensor

        if self.communication_data_type != tensor.dtype:
            tensor_to_allreduce = tensor.to(self.communication_data_type)

        if self.postscale_gradients():
            if self.gradient_predivide_factor() != 1.0:
                tensor_to_allreduce.mul_(1.0 / self.gradient_predivide_factor())

            dist.all_reduce(tensor_to_allreduce, group=dp_group)
            if self.gradient_average:
                if self.gradient_predivide_factor() != dist.get_world_size(group=dp_group):
                    tensor_to_allreduce.mul_(self.gradient_predivide_factor() / dist.get_world_size(group=dp_group))
        else:
            tensor_to_allreduce.mul_(1. / dist.get_world_size(group=dp_group))
            dist.all_reduce(tensor_to_allreduce, group=dp_group)

        if self.communication_data_type != tensor.dtype and tensor is not tensor_to_allreduce:
            tensor.copy_(tensor_to_allreduce)

        return tensor

    def allreduce_and_copy(self, small_bucket, dp_group):
        allreduced = self.allreduce_bucket(small_bucket, dp_group)
        for buf, synced in zip(small_bucket, self.unflatten(allreduced, small_bucket)):
            buf.copy_(synced)

    def allreduce_no_retain(self, bucket, dp_group, numel_per_bucket=500000000):
        small_bucket = []
        numel = 0
        for tensor in bucket:
            small_bucket.append(tensor)
            numel = numel + tensor.numel()
            if numel > numel_per_bucket:
                self.allreduce_and_copy(small_bucket, dp_group)
                small_bucket = []
                numel = 0
        if len(small_bucket) > 0:
            self.allreduce_and_copy(small_bucket, dp_group)

    def _get_gradients_for_reduction(self):
        non_expert_grads = []
        expert_grads = {}
        if self.has_moe_layers:
            for key in self.expert_data_parallel_group.keys():
                expert_grads[key] = []

        for param_name, param in self.module.named_parameters():
            if param.grad is None:
                # In cases where there is an imbalance of empty grads across
                # ranks we must create empty grads, this will ensure that every
                # rank is reducing the same size. In some cases it may make
                # sense in the future to support the ability to average not
                # w.r.t. world size but with a different value.
                param.grad = torch.zeros(param.size(), dtype=param.dtype, device=param.device)

            grad_data = param.grad.data
            if param_name in self.sparse_tensor_module_names or grad_data.is_sparse:
                # Call param.grad without data to avoid problem with setting of updated grads
                grad_data = SparseTensor(param.grad)

            if is_moe_param(param):
                expert_grads[param.group_name].append(grad_data)
            else:
                non_expert_grads.append(grad_data)

        return non_expert_grads, expert_grads

    def _reduce_non_expert_gradients(self, grads, elements_per_buffer):
        split_buckets = split_half_float_double_sparse(grads)
        for _, bucket_tuple in enumerate(split_buckets):
            bucket_type, bucket = bucket_tuple

            if self.pipeline_parallelism:
                dp_group = self.mpu.get_data_parallel_group()
            else:
                dp_group = groups._get_data_parallel_group()

            if bucket_type == SparseTensor.type():
                self.sparse_allreduce_no_retain(bucket, dp_group=dp_group)
            else:
                self.allreduce_no_retain(bucket, dp_group=dp_group, numel_per_bucket=elements_per_buffer)

    def _reduce_expert_gradients(self, expert_grads, elements_per_buffer):
        for ep_name, expert_grads_group in expert_grads.items():
            expert_split_buckets = split_half_float_double_sparse(expert_grads_group)
            for i, bucket_tuple in enumerate(expert_split_buckets):
                bucket_type, bucket = bucket_tuple
                if bucket_type == SparseTensor.type():
                    self.sparse_allreduce_no_retain(bucket, groups._get_expert_data_parallel_group(ep_name))
                else:
                    # Separate between diff groups
                    self.allreduce_no_retain(bucket,
                                             dp_group=groups._get_expert_data_parallel_group(ep_name),
                                             numel_per_bucket=elements_per_buffer)

    def buffered_allreduce_fallback(self, grads=None, elements_per_buffer=500000000):
        if grads is None:
            non_expert_grads, expert_grads = self._get_gradients_for_reduction()
        else:
            assert not self.has_moe_layers, "attempting to reduce grads in unsupported way w.r.t. MoE"
            non_expert_grads = grads

        self._reduce_non_expert_gradients(non_expert_grads, elements_per_buffer)

        if self.has_moe_layers:
            self._reduce_expert_gradients(expert_grads, elements_per_buffer)

    def sparse_allreduce_no_retain(self, bucket, dp_group):
        allreduced_sparses = self.sparse_allreduce_bucket(bucket, dp_group)
        # Densify sparse tensor and copy back to original location
        for tensor in allreduced_sparses:
            if tensor.is_sparse:
                tensor.orig_dense_tensor.data = tensor.to_coo_tensor()
            else:
                tensor.orig_dense_tensor.copy_(tensor.to_dense())

    def sparse_allreduce_bucket(self, bucket, dp_group):
        sparse_list = []
        for sparse in bucket:
            sparse_list.append(self.sparse_allreduce(sparse, dp_group))
        return sparse_list

    def sparse_allreduce(self, sparse, dp_group):
        original_data_type = sparse.values.dtype
        if self.communication_data_type != sparse.values.dtype:
            if self.communication_data_type in (torch.float16, torch.bfloat16):
                indices = sparse.indices.to(torch.int32)
            else:
                indices = sparse.indices
            values = sparse.values.to(self.communication_data_type)
        else:
            indices = sparse.indices
            values = sparse.values

        if self.postscale_gradients():
            if self.gradient_average:
                values.mul_(self.gradient_predivide_factor() / dist.get_world_size(group=dp_group))
        else:
            values.mul_(1. / dist.get_world_size(group=dp_group))

        indices_device_list = self.sparse_all_gather(indices, dp_group)
        values_device_list = self.sparse_all_gather(values, dp_group)

        sparse.indices = torch.cat(indices_device_list).to(torch.long)
        sparse.values = torch.cat(values_device_list).to(original_data_type)
        return sparse

    def sparse_all_gather(self, value, dp_group):
        my_size = torch.LongTensor([value.size()[0]]).to(self.device)
        all_sizes = self.all_gather_scalar(my_size, dp_group)
        max_size = torch.cat(all_sizes).max()
        fill_size = max_size - my_size

        assert value.dim() in [1, 2]
        if value.dim() == 1:
            if fill_size > 0:
                value = torch.cat([value, value.new_empty(fill_size)])
            tensor_list = [value.new_empty(max_size) for _ in range(dist.get_world_size(group=dp_group))]
        else:
            if fill_size > 0:
                value = torch.cat([value, value.new_empty(fill_size, value.size()[1])])
            tensor_list = [
                value.new_empty(max_size,
                                value.size()[1]) for _ in range(dist.get_world_size(group=dp_group))
            ]

        dist.all_gather(tensor_list, value, group=dp_group)
        tensors = []
        for dev_idx, t in enumerate(tensor_list):
            size = all_sizes[dev_idx][0]
            tensors.append(t.index_select(0, torch.arange(size, dtype=torch.long, device=self.device)))

        return tensors

    def all_gather_scalar(self, value, dp_group):
        tensor_list = [value.new_zeros(value.size()) for _ in range(dist.get_world_size(group=dp_group))]
        dist.all_gather(tensor_list, value, group=dp_group)
        return tensor_list

    def module_state_dict(self, destination=None, prefix="", keep_vars=False):
        sd = self.module.state_dict(destination, prefix, keep_vars)
        if self.random_ltd_enabled():
            sd = remove_random_ltd_state_dict(sd)
        return sd

    @staticmethod
    def load_moe_state_dict(checkpoint_path,
                            tag,
                            state_dict,
                            old_moe_load,
                            model=None,
                            mpu=None,
                            num_experts=1,
                            checkpoint_engine=TorchCheckpointEngine()):
        if old_moe_load:
            expp_rank = groups._get_expert_data_parallel_rank(groups._get_max_expert_size_name())

            num_local_experts = max(num_experts) // groups._get_expert_parallel_world_size(
                groups._get_max_expert_size_name())
            for local_expert_id in range(num_local_experts):
                global_expert_id = expp_rank * num_local_experts + local_expert_id
                expert_state_dict = checkpoint_engine.load(
                    DeepSpeedEngine._get_expert_ckpt_name(
                        checkpoint_path,
                        -1,  # -1 means ignore layer_id
                        global_expert_id,
                        tag,
                        mpu),
                    map_location=torch.device('cpu'))

                # Updating global -> local expert ids
                moe_str_prefix = '.deepspeed_moe.experts.deepspeed_experts.'
                for key in list(expert_state_dict.keys()):
                    local_key = key.replace(f'{moe_str_prefix}{global_expert_id}',
                                            f'{moe_str_prefix}{local_expert_id}')
                    expert_state_dict[local_key] = expert_state_dict.pop(key)
                state_dict.update(expert_state_dict)

        else:
            moe_layer_id = 0
            for n_module, module in model.named_modules():
                if isinstance(module, MoE):  # and deepspeed.comm.get_rank() == 0:
                    group_name = module.expert_group_name
                    num_local_experts = module.num_local_experts
                    expp_rank = groups._get_expert_parallel_rank(group_name)
                    # loop all local_experts
                    for local_expert_id in range(num_local_experts):
                        global_expert_id = expp_rank * num_local_experts + local_expert_id
                        expert_state_dict = checkpoint_engine.load(DeepSpeedEngine._get_expert_ckpt_name(
                            checkpoint_path, moe_layer_id, global_expert_id, tag, mpu),
                                                                   map_location=torch.device('cpu'))
                        # print(expert_state_dict.keys())
                        # Updating global -> local expert ids
                        moe_str_prefix = '.deepspeed_moe.experts.deepspeed_experts.'
                        for key in list(expert_state_dict.keys()):
                            local_key = key.replace(f'{moe_str_prefix}{global_expert_id}',
                                                    f'{moe_str_prefix}{local_expert_id}')
                            expert_state_dict[local_key] = expert_state_dict.pop(key)
                        state_dict.update(expert_state_dict)
                    moe_layer_id += 1

    def load_module_state_dict(self, checkpoint, strict=True, custom_load_fn=None):
        module_state_dict = checkpoint['module']
        if custom_load_fn:
            custom_load_fn(src=module_state_dict, dst=self.module)
        else:
            self.module.load_state_dict(
                module_state_dict,  # TODO
                strict=strict)

        if checkpoint.get(FROZEN_PARAM_FRAGMENTS, None) is not None:
            saved_frozen_params = checkpoint[FROZEN_PARAM_FRAGMENTS]
            for param in self.module.parameters():
                if param.requires_grad:
                    continue
                if param not in self.param_names:
                    raise ValueError(f"failed to find frozen {param} in named params")
                name = self.param_names[param]
                if hasattr(param, 'ds_id'):
                    param.ds_tensor.data.copy_(saved_frozen_params[name].data)
                else:
                    param.data.copy_(saved_frozen_params[name].data)

    def _get_zero_ckpt_prefix(self, dp_rank, bf16_mode):
        return f'{"bf16_" if bf16_mode else ""}zero_pp_rank_{dp_rank}'

    def _get_rank_zero_ckpt_name(self, checkpoints_path, tag, mp_rank, dp_rank, bf16_mode):
        file_prefix = self._get_zero_ckpt_prefix(dp_rank, bf16_mode=bf16_mode)
        zero_ckpt_name = os.path.join(
            checkpoints_path,
            str(tag),
            f"{file_prefix}_mp_rank_{mp_rank:02d}_optim_states.pt",
        )
        return zero_ckpt_name

    def _get_zero_ckpt_name(self, checkpoints_path, tag):
        mp_rank = 0 if self.mpu is None else self.mpu.get_model_parallel_rank()
        pp_rank = dist.get_rank(group=self.optimizer.dp_process_group)
        bf16_mode = self.bfloat16_enabled()
        return self._get_rank_zero_ckpt_name(checkpoints_path, tag, mp_rank, pp_rank, bf16_mode)

    def _get_ckpt_name(self, checkpoints_path, tag, mp_placeholder=None):
        if mp_placeholder is not None:
            mp_rank_str = mp_placeholder
        else:
            mp_rank = 0 if self.mpu is None else self.mpu.get_model_parallel_rank()
            mp_rank_str = f"{mp_rank:02d}"

        if self.zero_optimization_partition_weights():
            filename = "zero_pp_rank_{}".format(dist.get_rank(group=self.optimizer.dp_process_group))
            ckpt_name = os.path.join(
                checkpoints_path,
                str(tag),
                f"{filename}_mp_rank_{mp_rank_str}_model_states.pt",
            )
        else:
            ckpt_name = os.path.join(
                checkpoints_path,
                str(tag),
                "mp_rank_" + mp_rank_str + "_model_states.pt",
            )
        return ckpt_name

    def _get_optimizer_ckpt_name(self, checkpoints_path, tag, expp_rank):
        mp_rank = 0 if self.mpu is None else self.mpu.get_model_parallel_rank()
        ckpt_name = os.path.join(checkpoints_path, str(tag),
                                 f'expp_rank_{expp_rank}_mp_rank_{mp_rank:02d}_optim_states.pt')
        return ckpt_name

    @staticmethod
    def _get_expert_ckpt_name(checkpoints_path, layer_id, expert_id, tag, mpu=None):
        mp_rank = 0 if mpu is None else mpu.get_model_parallel_rank()
        if layer_id <= -1:
            # Used to support old checkpoint loading
            ckpt_name = os.path.join(checkpoints_path, '' if tag is None else str(tag),
                                     f'expert_{expert_id}_mp_rank_{mp_rank:02d}_model_states.pt')
        else:
            # Used to support new checkpoint loading
            ckpt_name = os.path.join(checkpoints_path, '' if tag is None else str(tag),
                                     f'layer_{layer_id}_expert_{expert_id}_mp_rank_{mp_rank:02d}_model_states.pt')
        return ckpt_name

    def _get_all_ckpt_names(self, checkpoints_path, tag):
        # It is required that (checkpoints_path, tag) are consistent among all ranks.
        ckpt_file_pattern = self._get_ckpt_name(checkpoints_path, tag, mp_placeholder="*")
        import glob

        ckpt_files = glob.glob(ckpt_file_pattern)
        ckpt_files.sort()
        return ckpt_files

    def load_checkpoint(self,
                        load_dir,
                        tag=None,
                        load_module_strict=True,
                        load_optimizer_states=True,
                        load_lr_scheduler_states=True,
                        load_module_only=False,
                        custom_load_fn=None):
        """
        Load training checkpoint

        Arguments:
            load_dir: Required. Directory to load the checkpoint from
            tag: Checkpoint tag used as a unique identifier for checkpoint, if not provided will attempt to load tag in 'latest' file
            load_module_strict: Optional. Boolean to strictly enforce that the keys in state_dict of module and checkpoint match.
            load_optimizer_states: Optional. Boolean to load the training optimizer states from Checkpoint. Ex. ADAM's momentum and variance
            load_lr_scheduler_states: Optional. Boolean to add the learning rate scheduler states from Checkpoint.
            load_module_only: Optional. Boolean to load only the model weights from the checkpoint. Ex. warmstarting.
            custom_load_fn: Optional. Custom model load function.

        Returns:
            A tuple of ``load_path`` and ``client_state``.
            *``load_path``: Path of the loaded checkpoint. ``None`` if loading the checkpoint failed.
            *``client_state``: State dictionary used for loading required training states in the client code.

        Important: under ZeRO3, one cannot load checkpoint with ``engine.load_checkpoint()`` right
        after ``engine.save_checkpoint()``. It is because ``engine.module`` is partitioned, and
        ``load_checkpoint()`` wants a pristine model. If insisting to do so, please reinitialize engine
        before ``load_checkpoint()``.

        """

        if tag is None:
            latest_tag = "latest_universal" if self.load_universal_checkpoint() else "latest"
            latest_path = os.path.join(load_dir, latest_tag)
            if os.path.isfile(latest_path):
                with open(latest_path, "r") as fd:
                    tag = fd.read().strip()
            else:
                if self.load_universal_checkpoint():
                    raise ValueError(f'Invalid for universal checkpoint: {latest_path} does not exist')
                else:
                    logger.warning(
                        f"Unable to find latest file at {latest_path}, if trying to load latest "
                        "checkpoint please ensure this file exists or pass an explicit checkpoint tag when loading a checkpoint."
                    )
                    return None, None

        if self.zero_optimization_partition_weights():
            # Prepare for checkpoint load by ensuring all parameters are partitioned
            self.optimizer.checkpoint_event_prologue()

        load_path, client_states = self._load_checkpoint(load_dir,
                                                         tag,
                                                         load_module_strict=load_module_strict,
                                                         load_optimizer_states=load_optimizer_states,
                                                         load_lr_scheduler_states=load_lr_scheduler_states,
                                                         load_module_only=load_module_only,
                                                         custom_load_fn=custom_load_fn)

        load_zero_checkpoint = self.zero_optimization() or self.bfloat16_enabled()
        if load_zero_checkpoint and load_path is not None:
            success = self._load_zero_checkpoint(load_dir, tag, load_optimizer_states=load_optimizer_states)
            if not success:
                self.optimizer._restore_from_bit16_weights()

        if self.zero_optimization_partition_weights():
            self.optimizer.checkpoint_event_epilogue()

        return load_path, client_states

    def _load_checkpoint(self,
                         load_dir,
                         tag,
                         load_module_strict=True,
                         load_optimizer_states=True,
                         load_lr_scheduler_states=True,
                         load_module_only=False,
                         custom_load_fn=None):

        from deepspeed.runtime.state_dict_factory import SDLoaderFactory

        ckpt_list = self._get_all_ckpt_names(load_dir, tag)
        sd_loader = SDLoaderFactory.get_sd_loader(ckpt_list, checkpoint_engine=self.checkpoint_engine)

        is_pipe_parallel = isinstance(self.module, PipelineModule)

        mp_rank = 0 if self.mpu is None else self.mpu.get_model_parallel_rank()
        load_path, checkpoint, _ = sd_loader.load(self.mp_world_size, mp_rank, is_pipe_parallel=is_pipe_parallel)

        if checkpoint is None:
            return None, None

        if is_pipe_parallel:
            # Pipeline parallelism uses this to load its own checkpoint files.
            self._curr_ckpt_path = os.path.join(load_dir, tag)

        if self.has_moe_layers:
            # print(checkpoint.keys())
            old_moe_load = False
            if not isinstance(checkpoint['num_experts'], list):
                old_moe_load = True
            DeepSpeedEngine.load_moe_state_dict(load_dir,
                                                tag,
                                                state_dict=checkpoint['module'],
                                                old_moe_load=old_moe_load,
                                                model=self.module,
                                                mpu=self.mpu,
                                                num_experts=self.num_experts,
                                                checkpoint_engine=self.checkpoint_engine)
        if not self.load_universal_checkpoint():
            self.load_module_state_dict(checkpoint=checkpoint,
                                        strict=load_module_strict,
                                        custom_load_fn=custom_load_fn)

        self.loaded_checkpoint_dp_world_size = checkpoint['dp_world_size']

        if load_module_only:
            deepspeed_states = ['module']
            if self.optimizer is not None and self.fp16_enabled():
                self.optimizer.refresh_fp32_params()
        else:
            if self.has_moe_layers:
                largest_group_name = groups._get_max_expert_size_name()
                expp_rank = groups._get_expert_parallel_rank(largest_group_name)
                optim_load_path = self._get_optimizer_ckpt_name(load_dir, tag, expp_rank)
                optim_checkpoint = self.checkpoint_engine.load(optim_load_path, map_location=torch.device('cpu'))
            else:
                optim_checkpoint = checkpoint

            has_zero_optimizer_state = self.zero_optimization() or self.bfloat16_enabled()
            if load_optimizer_states and self.optimizer is not None and not has_zero_optimizer_state:
                if self.fp16_enabled():
                    self.optimizer.load_state_dict(optim_checkpoint['optimizer'],
                                                   load_optimizer_states=load_optimizer_states)
                else:
                    self.optimizer.load_state_dict(optim_checkpoint['optimizer'])

            if load_lr_scheduler_states and self.lr_scheduler is not None:
                self.lr_scheduler.load_state_dict(checkpoint['lr_scheduler'])

            if self.random_ltd_enabled() and self.random_ltd_scheduler is not None and 'random_ltd' in checkpoint:
                self.random_ltd_scheduler.load_state_dict(checkpoint['random_ltd'])

            if self.training_dataloader is not None and self.curriculum_learning_enabled(
            ) and 'data_sampler' in checkpoint:
                self.training_dataloader.data_sampler.load_state_dict(checkpoint['data_sampler'])

            def get_sparse_tensor_module_names(original_set, loaded_set, original_parameters, loaded_parameters):
                result = set()

                for name in original_set:
                    if name in loaded_parameters and name not in loaded_set:
                        continue  # parameter existed in previous model and was not sparse
                    result.add(name)

                for name in loaded_set:
                    if name in original_parameters:
                        result.add(name)  # parameter exists in both configs and it was sparse

                return result

            if 'sparse_tensor_module_names' in checkpoint:
                sparse_tensor_module_names = checkpoint['sparse_tensor_module_names']
            elif 'csr_tensor_module_names' in checkpoint:
                sparse_tensor_module_names = checkpoint['csr_tensor_module_names']
            else:
                sparse_tensor_module_names = None
            if sparse_tensor_module_names is not None:
                if load_module_strict:
                    self.sparse_tensor_module_names = sparse_tensor_module_names
                else:
                    self.sparse_tensor_module_names = get_sparse_tensor_module_names(
                        self.sparse_tensor_module_names, sparse_tensor_module_names,
                        dict(self.module.named_parameters()), checkpoint["module"])

            self.global_steps = checkpoint['global_steps']
            self.global_samples = checkpoint.get('global_samples', self.global_steps * self.train_batch_size())
            self.skipped_steps = checkpoint['skipped_steps']
            self.loaded_checkpoint_mp_world_size = checkpoint['mp_world_size']
            deepspeed_states = [
                'module', 'sparse_tensor_module_names', 'skipped_steps', 'global_steps', 'dp_world_size',
                'mp_world_size', 'data_sampler', 'random_ltd'
            ]
        client_state = {}

        if load_lr_scheduler_states:
            deepspeed_states.append('lr_scheduler')
        if load_optimizer_states:
            deepspeed_states.append('optimizer')

        client_state = {key: value for key, value in checkpoint.items() if not key in deepspeed_states}

        if not load_optimizer_states and not load_module_only:
            client_state['optimizer'] = optim_checkpoint['optimizer']

        return load_path, client_state

    def _load_zero_checkpoint(self, load_dir, tag, load_optimizer_states=True):
        if self.load_universal_checkpoint():
            zero_sd_list = None
            checkpoint_folder = f'{os.path.join(load_dir, tag)}'
        else:
            if load_optimizer_states and self.dp_world_size != self.loaded_checkpoint_dp_world_size:
                raise ZeRORuntimeException("The checkpoint being loaded used a DP " \
                    f"world size of {self.loaded_checkpoint_dp_world_size} but the " \
                    f"current world size is {self.dp_world_size}. Automatic adjustment " \
                    "of ZeRO's optimizer state partitioning with a new world size is not " \
                    "currently supported.")
            checkpoint_folder = None
            zero_sd_list = self._get_all_zero_checkpoints(load_dir, tag)
            if zero_sd_list is None:
                return False

        self.optimizer.load_state_dict(state_dict_list=zero_sd_list,
                                       load_optimizer_states=load_optimizer_states,
                                       load_from_fp32_weights=self.zero_load_from_fp32_weights(),
                                       checkpoint_folder=checkpoint_folder)

        if self.load_universal_checkpoint():
            logger.info(f'loaded universal zero checkpoints from {checkpoint_folder} for rank {self.global_rank}')
        else:
            logger.info(f"loading {len(zero_sd_list)} zero partition checkpoints for rank {self.global_rank}")
        return True

    def _get_mp_rank_zero_checkpoint_names(self, load_dir, tag, mp_rank, dp_world_size, bf16_mode):
        zero_ckpt_names = []
        for dp_rank in range(dp_world_size):
            ckpt_name = self._get_rank_zero_ckpt_name(checkpoints_path=load_dir,
                                                      tag=tag,
                                                      mp_rank=mp_rank,
                                                      dp_rank=dp_rank,
                                                      bf16_mode=bf16_mode)
            zero_ckpt_names.append(ckpt_name)

        return zero_ckpt_names

    def _get_all_zero_checkpoint_names(self, load_dir, tag, bf16_mode):
        mp_rank = 0 if self.mpu is None else self.mpu.get_model_parallel_rank()
        zero_ckpt_names = self._get_mp_rank_zero_checkpoint_names(load_dir=load_dir,
                                                                  tag=tag,
                                                                  mp_rank=mp_rank,
                                                                  dp_world_size=self.loaded_checkpoint_dp_world_size,
                                                                  bf16_mode=bf16_mode)
        for i, ckpt_name in enumerate(zero_ckpt_names):
            if not os.path.exists(ckpt_name):
                # transparently handle the old file pattern for optim_states
                if "optim_states.pt" in ckpt_name:
                    ckpt_name_try = ckpt_name.replace("_optim_states.pt", "optim_states.pt")
                    if os.path.exists(ckpt_name_try):
                        zero_ckpt_names[i] = ckpt_name_try
                        continue

        return zero_ckpt_names

    def _get_all_zero_checkpoint_state_dicts(self, zero_ckpt_names):
        zero_sd_list = []
        for i, ckpt_name in enumerate(zero_ckpt_names):
            _state = None
            if ckpt_name is None:
                _state = {OPTIMIZER_STATE_DICT: None}
            # Fully load state for current rank
            elif self.zero_elastic_checkpoint() or dist.get_rank(group=self.optimizer.dp_process_group) == i:
                _state = self.checkpoint_engine.load(
                    ckpt_name,
                    map_location='cpu',
                )
            else:
                _state = {OPTIMIZER_STATE_DICT: None}
            zero_sd_list.append(_state)

        zero_optimizer_sd = [sd[OPTIMIZER_STATE_DICT] for sd in zero_sd_list]
        logger.info(f"successfully read {len(zero_optimizer_sd)} ZeRO state_dicts for rank {self.global_rank}")
        return zero_optimizer_sd

    def _get_all_zero_checkpoints(self, load_dir, tag):
        for bf16_mode in [self.bfloat16_enabled(), not self.bfloat16_enabled()]:
            zero_ckpt_names = self._get_all_zero_checkpoint_names(load_dir, tag, bf16_mode)
            if zero_ckpt_names is not None:
                # Warn if loading checkpoint of different bit16 type
                if bf16_mode is not self.bfloat16_enabled():
                    checkpoint_bit16 = BFLOAT16 if bf16_mode else FP16
                    engine_bit16 = BFLOAT16 if self.bfloat16_enabled() else FP16
                    logger.warn(f'Loading {checkpoint_bit16} zero checkpoints into {engine_bit16} training engine')
                return self._get_all_zero_checkpoint_state_dicts(zero_ckpt_names)

        return None

    def _checkpoint_tag_validation(self, tag):
        if self.checkpoint_tag_validation_enabled():
            s_hash = hashlib.sha1(tag.encode())
            bhash = torch.ByteTensor([s_hash.digest()]).flatten().to(self.device)
            max_bhash = bhash.clone()
            min_bhash = bhash.clone()
            dist.all_reduce(max_bhash, op=dist.ReduceOp.MAX)
            dist.all_reduce(min_bhash, op=dist.ReduceOp.MIN)
            valid = all(min_bhash == bhash) and all(max_bhash == bhash)
            msg = (f"[rank={dist.get_rank()}] The checkpoint tag name '{tag}' is not consistent across "
                   "all ranks. Including rank unique information in checkpoint tag could cause issues when "
                   "restoring with different world sizes.")
            if self.checkpoint_tag_validation_fail():
                assert valid, msg
            elif not valid:
                logger.warning(msg)

    def save_checkpoint(self, save_dir, tag=None, client_state={}, save_latest=True):
        """Save training checkpoint

        Arguments:
            save_dir: Required. Directory for saving the checkpoint
            tag: Optional. Checkpoint tag used as a unique identifier for the checkpoint, global step is
                used if not provided. Tag name must be the same across all ranks.
            client_state: Optional. State dictionary used for saving required training states in the client code.
            save_latest: Optional. Save a file 'latest' pointing to the latest saved checkpoint.
        Important: all processes must call this method and not just the process with rank 0. It is
        because each process needs to save its master weights and scheduler+optimizer states. This
        method will hang waiting to synchronize with other processes if it's called just for the
        process with rank 0.

        """
        if self.zero_optimization_partition_weights():
            # Prepare for checkpoint save by ensuring all parameters are partitioned
            self.optimizer.checkpoint_event_prologue()

        rank = self.local_rank if self.use_node_local_storage() else self.global_rank

        # This is to make sure the checkpoint names are created without collision
        # There seems to be issue creating them in parallel

        # Ensure save_dir directory exists
        self.checkpoint_engine.makedirs(save_dir, exist_ok=True)
        dist.barrier()

        if tag is None:
            tag = f"global_step{self.global_steps}"

        # Ensure tag is a string
        tag = str(tag)
        self.checkpoint_engine.create(tag)

        # Ensure checkpoint tag is consistent across ranks
        self._checkpoint_tag_validation(tag)

        if self.has_moe_layers:
            self.save_non_zero_checkpoint = False
            self._create_checkpoint_file(save_dir, tag, False)
            self._save_moe_checkpoint(save_dir, tag, client_state=client_state)

        # We distribute the task of saving layer checkpoint files among
        # data parallel instances, so all procs should call _save_checkpoint.
        # All procs then call module_state_dict(), but only procs of data
        # parallel rank 0 save the general model params.
        if not self.has_moe_layers:
            self._create_checkpoint_file(save_dir, tag, False)
            self._save_checkpoint(save_dir, tag, client_state=client_state)

        if self.save_zero_checkpoint:
            self._create_zero_checkpoint_files(save_dir, tag)
            self._save_zero_checkpoint(save_dir, tag)

        if self.zero_optimization_partition_weights():
            self.optimizer.checkpoint_event_epilogue()

        # Save latest checkpoint tag
        self.checkpoint_engine.commit(tag)
        if save_latest and rank == 0:
            with open(os.path.join(save_dir, 'latest'), 'w') as fd:
                fd.write(tag)

        dist.barrier()

        return True

    def _get_non_moe_state_dict(self, full_state_dict):
        """
            Get the state dict of the non-moe layers
        """
        for key in list(full_state_dict.keys()):
            if 'expert' in key and 'moe.gate.wg.weight' not in key:
                full_state_dict.pop(key)

        return full_state_dict

    def _save_moe_checkpoint(self, save_dir, tag, client_state={}):
        save_path = self._get_ckpt_name(save_dir, tag)
        # A hack to save the checkpointing directory. Pipeline parallelism overrides
        # module_state_dict() and uses this path to save the model. module_state_dict()
        # then instead just returns None.

        # Using layer_#_export_# to save the model's expert state_dict
        moe_layer_id = 0
        for n_module, module in self.module.named_modules():
            if isinstance(module, MoE):  # and deepspeed.comm.get_rank() == 0:
                group_name = module.expert_group_name
                num_local_experts = module.num_local_experts
                expp_rank = groups._get_expert_parallel_rank(group_name)
                exp_dp_rank = groups._get_expert_data_parallel_rank(group_name)
                # print(expp_rank, exp_dp_rank)
                if exp_dp_rank != 0:
                    moe_layer_id += 1
                    continue

                # get all moe parameters
                moe_state_dict = {}
                for n, p in module.state_dict().items():
                    if 'expert' in n and 'moe.gate.wg.weight' not in n:
                        moe_state_dict[n_module + '.' + n] = p
                moe_str_prefix = '.deepspeed_moe.experts.deepspeed_experts.'
                # print(moe_state_dict.keys()) # until now, everything is fine. So the bug happens at next few lines
                # Reorder the moe name rank, so that each checkpoint only has one expert
                experts_state_dict = defaultdict(dict)
                for key in list(moe_state_dict.keys()):
                    m = re.match(f".*{moe_str_prefix}([0-9]+).*", key)

                    local_expert_id = None
                    if not m:
                        logger.warn(f'No expert found in key {key}.')
                    else:
                        local_expert_id = m.group(1)

                    global_expert_id = expp_rank * \
                        num_local_experts + int(local_expert_id)
                    expert_key = key.replace(f'{moe_str_prefix}{local_expert_id}',
                                             f'{moe_str_prefix}{global_expert_id}')
                    # truncating extra tensor (shared) storage
                    truncated = moe_state_dict.pop(key).clone().detach()
                    experts_state_dict[str(global_expert_id)][expert_key] = truncated

                # let save the moe parameters
                for global_expert_id, expert_state_dict in experts_state_dict.items():
                    # save the moe parameters
                    moe_save_path = self._get_expert_ckpt_name(save_dir, moe_layer_id, global_expert_id, tag, self.mpu)
                    if self.random_ltd_enabled():
                        expert_state_dict = remove_random_ltd_state_dict(expert_state_dict)
                    self.checkpoint_engine.save(expert_state_dict, moe_save_path)
                moe_layer_id += 1

        self._curr_ckpt_path = os.path.join(save_dir, tag)

        largest_group_name = groups._get_max_expert_size_name()
        expp_rank = groups._get_expert_parallel_rank(largest_group_name)
        exp_dp_rank = groups._get_expert_data_parallel_rank(largest_group_name)

        # In the case of E + D parallelism, only the
        # first expert parallel group should save the expert weights
        # since each expert parallel group is a copy of the model's experts
        if exp_dp_rank != 0:
            return

        # Save optimizer states. They are different across each exp parallel rank.
        optimizer_state = {
            'optimizer': self.optimizer.state_dict() if self.optimizer and not self.zero_optimization() else None
        }
        # TODO: why use BufferedWriter not the path
        file_path = self._get_optimizer_ckpt_name(save_dir, tag, expp_rank)
        self.checkpoint_engine.save(optimizer_state, file_path)

        # get non-moe parameters
        model_state_dict = self._get_non_moe_state_dict(self.module_state_dict())

        if expp_rank == 0:
            # TODO: update num experts info,.. in checkpoint
            state = {
                'module':
                model_state_dict,
                'lr_scheduler':
                self.lr_scheduler.state_dict() if self.lr_scheduler is not None else None,
                'data_sampler':
                self.training_dataloader.data_sampler.state_dict() if
                (self.training_dataloader is not None and self.curriculum_learning_enabled()) else None,
                'random_ltd':
                self.random_ltd_scheduler.state_dict() if self.random_ltd_enabled() else None,
                'sparse_tensor_module_names':
                self.sparse_tensor_module_names,
                'skipped_steps':
                self.skipped_steps,
                'global_steps':
                self.global_steps,
                'global_samples':
                self.global_samples,
                'dp_world_size':
                self.dp_world_size,
                'mp_world_size':
                self.mp_world_size,
                'num_experts':
                self.num_experts
            }
            state.update(client_state)
            logger.info(f'Saving model checkpoint: {save_path}')
            self.checkpoint_engine.save(state, save_path)
        self._curr_save_path = None

    def _create_checkpoint_file(self, save_dir, tag, zero_checkpoint):
        name_function = (self._get_zero_ckpt_name if zero_checkpoint else self._get_ckpt_name)
        try:
            checkpoint_name = name_function(save_dir, tag)
            path = os.path.dirname(checkpoint_name)
            self.checkpoint_engine.makedirs(path, exist_ok=True)
        except:
            logger.error(f"Failed saving model checkpoint to {save_dir} with tag {tag}")
            return False

        return True

    def _create_zero_checkpoint_files(self, save_dir, tag):
        success = True
        # zero checkpoint files are created sequentially
        for rank in range(self.world_size):
            if rank == self.global_rank:
                success = self._create_checkpoint_file(save_dir, tag, True)

            dist.barrier()

        return success

    def _save_checkpoint(self, save_dir, tag, client_state={}):

        save_path = self._get_ckpt_name(save_dir, tag)

        zero_optimizer_state = self.zero_optimization() or self.bfloat16_enabled()

        save_frozen_param = self.zero_optimization_partition_gradients()

        # A hack to save the checkpointing directory. Pipeline parallelism overrides
        # module_state_dict() and uses this path to save the model. module_state_dict()
        # then instead just returns None.  The module_state_dict() implementation in
        # PipelineEngine expects the save path to be set in self._curr_ckpt_path.
        self._curr_ckpt_path = os.path.join(save_dir, tag)
        module = self.module_state_dict()
        self._curr_ckpt_path = None

        state = dict(module=module,
                     buffer_names=self._get_buffer_names(),
                     optimizer=self.optimizer.state_dict() if self.optimizer and not zero_optimizer_state else None,
                     param_shapes=self._get_zero_param_shapes() if self.optimizer and zero_optimizer_state else None,
                     frozen_param_shapes=self._get_zero_frozen_param_attributes(self._get_param_shape_func)
                     if save_frozen_param else None,
                     shared_params=self._get_shared_params() if self.optimizer and zero_optimizer_state else None,
                     frozen_param_fragments=self._get_zero_frozen_param_attributes(self._get_param_fragment_func)
                     if save_frozen_param else None,
                     lr_scheduler=self.lr_scheduler.state_dict() if self.lr_scheduler is not None else None,
                     data_sampler=self.training_dataloader.data_sampler.state_dict() if
                     (self.training_dataloader is not None and self.curriculum_learning_enabled()) else None,
                     random_ltd=self.random_ltd_scheduler.state_dict() if self.random_ltd_enabled() else None,
                     sparse_tensor_module_names=self.sparse_tensor_module_names,
                     skipped_steps=self.skipped_steps,
                     global_steps=self.global_steps,
                     global_samples=self.global_samples,
                     dp_world_size=self.dp_world_size,
                     mp_world_size=self.mp_world_size,
                     ds_config=self.config,
                     ds_version=version)
        state.update(client_state)

        if self.save_non_zero_checkpoint:
            log_dist(message=f'Saving model checkpoint: {save_path}', ranks=[0, 1])
            self.checkpoint_engine.save(state, save_path)

    def _get_buffer_names(self):
        buffer_names = []

        # we save buffer names so that we could extract later the real buffers from the saved
        # state_dict["module"] in the non-zero checkpoint - the buffers are already there but they
        # are intermixed with param placeholders

        # have to traverse the tree to be able to skip non-persistent buffers
        def get_layer_named_buffers(module, prefix=""):
            for name, buf in module.named_buffers(recurse=False):
                if buf is not None and name not in module._non_persistent_buffers_set:
                    buffer_names.append(prefix + name)

            for name, child in module.named_children():
                if child is not None:
                    get_layer_named_buffers(child, prefix + name + ".")

        get_layer_named_buffers(self.module, prefix="")

        return buffer_names

    def _get_param_shape_func(self, param):
        return param.ds_shape if hasattr(param, 'ds_id') else param.shape

    def _get_param_fragment_func(self, param):
        return param.ds_tensor.detach().cpu() if hasattr(param, 'ds_id') else param.detach().cpu()

    def _get_zero_frozen_param_attributes(self, attr_func):
        frozen_param_fragments = OrderedDict()

        for param in self.module.parameters():
            if param.requires_grad:
                continue
            if param not in self.param_names:
                raise ValueError(f"failed to find frozen {param} in named params")
            name = self.param_names[param]
            frozen_param_fragments[name] = attr_func(param)

        return frozen_param_fragments

    def _get_zero_param_shapes(self):
        """Returns a dict of name to shape mapping, only for the flattened fp32 weights saved by the
        optimizer. the names are exactly as in state_dict. The order is absolutely important, since
        the saved data is just flattened data with no identifiers and requires reconstruction in the
        same order it was saved.
        We can't rely on self.module.named_parameters() to get the saved tensors, as some params
        will be missing and others unsaved and then it'd be impossible to reconstruct state_dict
        from the flattened weights.
        optimizer.bit16_groups seems to be the easiest to use as it's in all zeroX versions.
        """
        param_group_shapes = []
        cnt = 0
        numel = 0

        # zero2 started using a round_robin_bit16_groups which is a shuffled version of bit16_groups -
        # if we don't use it, we get parameters ordered incorrectly
        if hasattr(self.optimizer, "round_robin_bit16_groups"):
            bit16_groups = self.optimizer.round_robin_bit16_groups
        elif self.bfloat16_enabled() and not self.zero_optimization():
            bit16_groups = self.optimizer.bf16_groups
        else:
            bit16_groups = self.optimizer.bit16_groups if self.zero_optimization_stage(
            ) == 2 else self.optimizer.fp16_groups

        for bit16_group in bit16_groups:
            param_shapes = OrderedDict()
            for param in bit16_group:
                cnt += 1
                numel += param.ds_numel if hasattr(param, "ds_numel") else param.numel()
                shape = param.ds_shape if hasattr(param, "ds_shape") else param.shape
                if param not in self.param_names:
                    raise ValueError(f"failed to find optimizer param in named params")
                name = self.param_names[param]
                param_shapes[name] = shape

                # uncomment to debug zero_to_fp32.py problems
                # if self.global_rank == 0: print(f"saving param {name} {shape} (numel={shape.numel()})")
            param_group_shapes.append(param_shapes)
        # if self.global_rank == 0: print(f"Total saved {numel} numels in {cnt} params")

        return param_group_shapes

    def _get_shared_params(self):
        """
        Returns a dict of shared params, which can later be used to reconstruct the original state dict,
        e.g. in `zero_to_fp32`. Each dict entry is a pair of param names, where the key is the name
        of the variable that isn't stored and the value is the actual param holding data.
        """
        shared_ds_ids = {}
        shared_params_by_full_name = {}

        def get_layer_state_dict(module, prefix=""):
            # handle params
            for name, param in module.named_parameters(recurse=False):
                if param is None or not hasattr(param, "ds_id"):
                    continue
                key = prefix + name
                # can't rely on param.data_ptr() as it will be reused as weights gets
                # gathered and reduced, but param.ds_id is unique across all zero weights
                # (and shared params will have the same param.ds_id)
                if param.ds_id in shared_ds_ids:
                    # shared weights
                    #print(f"`{key}` is shared with `{shared_ds_ids[param.ds_id]}`")
                    shared_params_by_full_name[key] = shared_ds_ids[param.ds_id]
                else:
                    shared_ds_ids[param.ds_id] = key

            for name, child in module.named_children():
                if child is not None:
                    get_layer_state_dict(child, prefix + name + ".")

        if dist.get_rank() == 0:
            get_layer_state_dict(self.module, prefix="")

        return shared_params_by_full_name

    def _copy_recovery_script(self, save_path):
        base_dir = os.path.dirname(os.path.dirname(__file__))
        script = "zero_to_fp32.py"
        src = os.path.join(base_dir, "utils", script)
        dst = os.path.join(save_path, script)
        #logger.info(f"creating recovery script {dst}")
        copyfile(src, dst)
        # make executable
        os.chmod(dst, os.stat(dst).st_mode | stat.S_IEXEC)

    def _save_zero_checkpoint(self, save_path, tag):
        zero_checkpoint_name = self._get_zero_ckpt_name(save_path, tag)
        zero_sd = dict(optimizer_state_dict=self.optimizer.state_dict(), ds_config=self.config, ds_version=version)
        self.checkpoint_engine.save(zero_sd, zero_checkpoint_name)

        if self.global_rank == 0:
            self._copy_recovery_script(save_path)
        ckpt_type = 'zero' if self.zero_optimization() else 'bf16_zero'
        logger.info(f'{ckpt_type} checkpoint saved {zero_checkpoint_name}')

    def _zero3_consolidated_16bit_state_dict(self):
        """
        Get a full non-partitioned state_dict with fp16 weights on cpu.
        Important: this function must be called on all ranks and not just rank 0.
        This is similar to nn.Module.state_dict (modelled after _save_to_state_dict), but:
        1. consolidates the weights from different partitions on gpu0
        2. works on one layer at a time to require as little gpu0 memory as possible, by
        moving the already consolidated weights to cpu
        3. takes care to keep the shared params shared when gradually copying the params to cpu
        Returns:
            a consolidated fp16 ``state_dict`` on cpu on rank 0, ``None`` on other ranks
        """
        if not self.zero_optimization_partition_weights():
            raise ValueError("this function requires ZeRO-3 mode")

        state_dict = OrderedDict() if dist.get_rank() == 0 else None
        shared_params = {}

        def get_layer_state_dict(module, prefix=""):
            # gather one layer at a time to be memory-efficient
            # must use modifier_rank=0 to release GPU memory after each layer gathered
            #see_memory_usage("before GatheredParameters", force=True)
            with deepspeed.zero.GatheredParameters(list(module.parameters(recurse=False)), modifier_rank=0):
                if dist.get_rank() == 0:
                    # handle params
                    for name, param in module.named_parameters(recurse=False):
                        if param is None:
                            continue
                        key = prefix + name
                        # can't rely on param.data_ptr() as it will be reused as weights gets
                        # gathered and reduced, but param.ds_id is unique across all zero weights
                        # (and shared params will have the same param.ds_id)
                        if param.ds_id in shared_params:
                            # shared weights
                            #print(f"`{key}` is shared with `{shared_params[param.ds_id]}`")
                            state_dict[key] = state_dict[shared_params[param.ds_id]]
                        else:
                            state_dict[key] = param.detach().cpu()
                            shared_params[param.ds_id] = key
                        #print(f"param {param.ds_id} {param.shape} {key} ")

                    # now buffers - not sure if need to take care of potentially shared weights here
                    for name, buf in module.named_buffers(recurse=False):
                        if (buf is not None and name not in module._non_persistent_buffers_set):
                            state_dict[prefix + name] = buf.detach().cpu()
            #see_memory_usage("after GatheredParameters", force=True)

            for name, child in module.named_children():
                if child is not None:
                    get_layer_state_dict(child, prefix + name + ".")

        # Prepare for checkpoint save by ensuring all parameters are partitioned
        self.optimizer.checkpoint_event_prologue()

        see_memory_usage("before get_layer_state_dict", force=False)
        get_layer_state_dict(self.module, prefix="")
        see_memory_usage("after get_layer_state_dict", force=False)

        self.optimizer.checkpoint_event_epilogue()

        return state_dict

    def save_fp16_model(self, save_dir, save_filename="pytorch_model.bin"):
        """has been renamed to save_16bit_model, keeping this around for backwards
        compatibility"""
        return self.save_16bit_model(save_dir, save_filename)

    def save_16bit_model(self, save_dir, save_filename="pytorch_model.bin"):
        """
        Save 16bit model weights

        This method saves the 16bit model weights at the desired destination.

        Arguments:
            save_dir: Required. Directory for saving the model
            save_filename: Optional. Filename to save to. Defaults to ``pytorch_model.bin``

        Returns:
            ``True`` when a model has been saved, ``False`` otherwise. It will not be saved if
            stage3_gather_16bit_weights_on_model_save is ``False``.

        Important: all processes must call this method and not just the process with rank 0. It is
        because the processes need to work in sync to gather the weights. This method will hang
        waiting to synchronize with other processes if it's called just for the process with rank 0.

        """

        path = os.path.join(save_dir, save_filename)

        if self.zero_optimization_partition_weights():
            if self.zero_gather_16bit_weights_on_model_save():
                # consolidation is expensive in time and memory and therefore isn't a default
                state_dict = self._zero3_consolidated_16bit_state_dict()
            else:
                # the model will be bogus if not consolidated so don't confuse the user by saving it
                logger.info(
                    f"Did not save the model {path} because `stage3_gather_16bit_weights_on_model_save` is False")
                return False
        else:
            state_dict = self.module.state_dict()

        tag = f"global_step{self.global_steps}"
        tag = str(tag)
        self.checkpoint_engine.create(tag)

        if dist.get_rank() == 0:
            self.checkpoint_engine.makedirs(save_dir, exist_ok=True)
            logger.info(f"Saving model weights to {path}, tag: {tag}")
            self.checkpoint_engine.save(state_dict, path)

        self.checkpoint_engine.commit(tag)

        return True

    def empty_partition_cache(self):
        """
        Release GPU memory consumed by offloaded model parameters.
        """
        if hasattr(self.optimizer, 'empty_partition_cache'):
            self.optimizer.empty_partition_cache()
            gc.collect()
            get_accelerator().empty_cache()<|MERGE_RESOLUTION|>--- conflicted
+++ resolved
@@ -240,25 +240,6 @@
         # needed for zero_to_fp32 weights reconstruction to remap nameless data to state_dict
         self.param_names = {param: name for name, param in model.named_parameters()}
 
-<<<<<<< HEAD
-        from deepspeed.comm import supported_torch_version
-        # This supported_torch_version check is for torch1.2 compatibility only
-        if supported_torch_version:
-            dist.init_distributed(dist_backend=self.dist_backend, dist_init_required=dist_init_required)
-        else:
-            if dist_init_required is None:
-                dist_init_required = not dist.is_initialized()
-
-            if dist_init_required is False:
-                assert (
-                    dist.is_initialized() is True
-                ), "Torch distributed not initialized. Please set dist_init_required to True or initialize before calling deepspeed.initialize()"
-            else:
-                if not dist.is_initialized():
-                    dist.init_process_group(backend=self.dist_backend)
-
-=======
->>>>>>> 22f38caa
         self._do_args_sanity_check(args)
         self._configure_with_arguments(args, mpu)
         self._do_sanity_check()
