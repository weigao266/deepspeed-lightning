--- conflicted
+++ resolved
@@ -112,16 +112,6 @@
 
     def _merge_qkv(self):
         qvkw = DeepSpeedSelfAttention._qkv_buffers[0]
-<<<<<<< HEAD
-        qvkw[:self.hidden_size_per_partition, :] = self.attn_qw
-        qvkw[self.hidden_size_per_partition:2 * self.hidden_size_per_partition, :] = self.attn_kw
-        qvkw[2 * self.hidden_size_per_partition:, :] = self.attn_vw
-        if self.attn_qb is not None:
-            qvkb = DeepSpeedSelfAttention._qkv_buffers[1]
-            qvkb[:self.hidden_size_per_partition] = self.attn_qb
-            qvkb[self.hidden_size_per_partition:2 * self.hidden_size_per_partition] = self.attn_kb
-            qvkb[2 * self.hidden_size_per_partition:] = self.attn_vb
-=======
         qvkw[:self.hidden_size_per_partition, :] = self.attn_qw  # type: ignore
         qvkw[self.hidden_size_per_partition:2 * self.hidden_size_per_partition, :] = self.attn_kw  # type: ignore
         qvkw[2 * self.hidden_size_per_partition:, :] = self.attn_vw  # type: ignore
@@ -130,7 +120,6 @@
             qvkb[:self.hidden_size_per_partition] = self.attn_qb
             qvkb[self.hidden_size_per_partition:2 * self.hidden_size_per_partition] = self.attn_kb  # type: ignore
             qvkb[2 * self.hidden_size_per_partition:] = self.attn_vb  # type: ignore
->>>>>>> 22f38caa
         return DeepSpeedSelfAttention._qkv_buffers
 
     def forward(self,
@@ -162,19 +151,10 @@
         else:
             qkv_out = self.qkv_func(input=input,
                                     weight=self._attn_qkvw,
-<<<<<<< HEAD
-                                    bias=(self._attn_qkvb if self._attn_qkvb is not None else norm_b),
-                                    gamma=norm_w,
-                                    beta=norm_b,
-                                    add_bias=(self.attn_qkvb is not None),
-                                    num_layers=DeepSpeedSelfAttention.num_layers,
-                                    num_heads=self.num_attention_heads_per_partition)
-=======
                                     bias=self._attn_qkvb,
                                     gamma=norm_w,
                                     beta=norm_b)
 
->>>>>>> 22f38caa
         context_layer, key_layer, value_layer = self.compute_attention(qkv_out=qkv_out,
                                                                        input_mask=input_mask,
                                                                        layer_past=layer_past,
